// Copyright (c) Microsoft Corporation. All rights reserved.
// Licensed under the MIT License.

// Modifications: Remove cudaDeviceProp in LaunchFastGeluKernel.
// Copyright (c) Advanced Micro Devices, Inc. All rights reserved.
// Licensed under the MIT License.

#pragma once

#include "core/common/common.h"
#include "core/providers/rocm/tunable/rocm_tunable.h"

namespace onnxruntime {
namespace contrib {
namespace rocm {

template <typename T>
<<<<<<< HEAD
Status LaunchFastGeluKernel(bool tuning, hipStream_t stream, int input_length, int bias_length,
=======
Status LaunchFastGeluKernel(RocmTuningContext* tuning_ctx, hipStream_t stream, int input_length, int bias_length,
>>>>>>> 8372c86e
                            const T* input, const T* bias, T* output);

}  // namespace rocm
}  // namespace contrib
}  // namespace onnxruntime<|MERGE_RESOLUTION|>--- conflicted
+++ resolved
@@ -15,11 +15,7 @@
 namespace rocm {
 
 template <typename T>
-<<<<<<< HEAD
-Status LaunchFastGeluKernel(bool tuning, hipStream_t stream, int input_length, int bias_length,
-=======
 Status LaunchFastGeluKernel(RocmTuningContext* tuning_ctx, hipStream_t stream, int input_length, int bias_length,
->>>>>>> 8372c86e
                             const T* input, const T* bias, T* output);
 
 }  // namespace rocm
