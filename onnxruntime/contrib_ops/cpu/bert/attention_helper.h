// Copyright (c) Microsoft Corporation. All rights reserved.
// Licensed under the MIT License.

#pragma once

#include "core/util/math.h"
#include "core/util/math_cpuonly.h"
#include "core/common/safeint.h"
#include "core/platform/threadpool.h"
#include "core/providers/common.h"
#include "core/mlas/inc/mlas.h"

using onnxruntime::concurrency::ThreadPool;

namespace onnxruntime {
namespace contrib {

template <typename T>
void ComputeAttentionSoftmaxInplace(T* score, int N, int D, ThreadPool* tp) {
  ThreadPool::TryParallelFor(tp, N, D * 2.0, [&](std::ptrdiff_t begin, std::ptrdiff_t end) {
    for (std::ptrdiff_t j = begin; j != end; ++j) {
      float* x = reinterpret_cast<T*>(score) + j * D;
      float* y = x;

      // e^x is represented as infinity if x is large enough, like 100.f.
      // Infinity divided by Infinity is a NAN. Thus, softmax gets a NAN if
      // one or more item are large enough. a math transform as below is
      // leveraged to get a stable softmax: e^xi/(e^x1 + ...e^xn) = e^(xi -
      // max) / (e^(x1 - max) + ... + e^(xn - max))
      float max = -std::numeric_limits<float>::infinity();
      for (int i = 0; i < D; i++) {
        if (max < x[i])
          max = x[i];
      }
      for (int i = 0; i < D; i++) {
        y[i] = expf(x[i] - max);
      }

      double sum = 0.0;

      for (int i = 0; i < D; i++) {
        sum += x[i];
      }

      if (sum == 0) {
        for (int i = 0; i < D; i++) {
          y[i] = 1.0f / (float)D;
        }
      } else {
        for (int i = 0; i < D; i++) {
          y[i] = x[i] / (float)sum;
        }
      }
    }
  });
}

template <>
inline void ComputeAttentionSoftmaxInplace(float* score, int N, int D, ThreadPool* tp) {
  MlasComputeSoftmax(score, score, N, D, false, tp);
}

template <typename T>
void PrepareMask(const int32_t* mask_index,
                 gsl::span<const int64_t> mask_index_dims,
                 T* mask_data,
                 bool is_unidirectional,
                 int batch_size,
                 int sequence_length,
                 int past_sequence_length,
                 float mask_filter_value) {
  const int all_sequence_length = past_sequence_length + sequence_length;

  // mask_data has been filled with 0, and its shape is BxSxT
  T* p_mask = mask_data;

  // 4D mask in Megatron GPT2 is currently not support in CPU kernel
  if (nullptr != mask_index && mask_index_dims.size() == 4) {
    ORT_NOT_IMPLEMENTED("4D mask in attention cpu kernel is not supported");
  }

  // For 3D mask, convert values 0 to mask_filter_value, and 1 to 0.0, then apply unidirectional mask if any.
  if (nullptr != mask_index && mask_index_dims.size() == 3) {
    for (int i = 0; i < batch_size * sequence_length * all_sequence_length; i++) {
      p_mask[i] = (mask_index[i] > 0) ? static_cast<T>(0.0f) : static_cast<T>(mask_filter_value);
    }

    if (is_unidirectional) {
      for (int b_i = 0; b_i < batch_size; b_i++) {
        for (int s_i = 0; s_i < sequence_length - 1; s_i++) {
          for (int m_i = past_sequence_length + s_i + 1; m_i < all_sequence_length; m_i++) {
            p_mask[s_i * all_sequence_length + m_i] += static_cast<T>(mask_filter_value);
          }
        }
        p_mask += static_cast<size_t>(sequence_length) * all_sequence_length;
      }
    }

    return;
  }

  bool is_raw_attention_mask = (nullptr != mask_index && mask_index_dims.size() == 2);
  bool has_mask_start_position = (nullptr != mask_index &&
                                  mask_index_dims.size() == 1 &&
                                  static_cast<int>(mask_index_dims[0]) == 2 * batch_size);

  for (int b_i = 0; b_i < batch_size; b_i++) {
    // TODO: mask_index can be used in softmax to save some calculation.
    if (nullptr != mask_index) {
      if (is_raw_attention_mask) {
<<<<<<< HEAD
        // Raw attention mask has value 0 or 1. Here we convert 0 to -10000.0, and 1 to 0.0.
=======
        // Raw attention mask has value 0 or 1. Here we convert 0 to mask_filter_value, and 1 to 0.0.
>>>>>>> 8372c86e
        ptrdiff_t off = SafeInt<ptrdiff_t>(b_i) * all_sequence_length;
        const int32_t* raw_mask = mask_index + off;
        for (int m_i = 0; m_i < all_sequence_length; m_i++) {
          p_mask[m_i] = (raw_mask[m_i] > 0) ? static_cast<T>(0.0f) : static_cast<T>(mask_filter_value);
        }
      } else {
        // mask_index is 1D: (B) or (2B) => (Bx)T

        // Handle right-side padding: mask value at or after the end position will be mask_filter_value
        int end_position = mask_index[b_i];
        for (int m_i = end_position; m_i < all_sequence_length; m_i++) {
          p_mask[m_i] = static_cast<T>(mask_filter_value);
        }

        // Handle left-side padding: mask value before the start position will be mask_filter_value
        if (has_mask_start_position) {
          int start_position = std::min(mask_index[b_i + batch_size], all_sequence_length);
          for (int m_i = 0; m_i < start_position; m_i++) {
            p_mask[m_i] = static_cast<T>(mask_filter_value);
          }
        }
      }
    }

    // Broadcast mask from (Bx)T to (Bx)SxT
    for (ptrdiff_t s_i = 1; s_i < sequence_length; s_i++) {
      memcpy(p_mask + s_i * all_sequence_length, p_mask, all_sequence_length * sizeof(T));
    }

    // Apply unidirectional mask.
    if (is_unidirectional) {
      for (int s_i = 0; s_i < sequence_length - 1; s_i++) {
        for (int m_i = past_sequence_length + s_i + 1; m_i < all_sequence_length; m_i++) {
          p_mask[s_i * all_sequence_length + m_i] += static_cast<T>(mask_filter_value);
        }
      }
    }
    ptrdiff_t mask_to_advance = SafeInt<ptrdiff_t>(sequence_length) * all_sequence_length;
    p_mask += mask_to_advance;
  }
}

// Concatenate a past state chunk PxH with input state chunk LxH into present state chunk TxH
// Returns a pointer to the start of present state chunk.
template <typename T>
T* ConcatStateChunk(const T* past,
                    const T* chunk,
                    T* present,
                    size_t past_chunk_length,
                    size_t present_chunk_length,
                    std::ptrdiff_t i) {
  T* start = present + i * present_chunk_length;

  T* p = start;
  if (nullptr != past) {
    const T* src_past = past + i * past_chunk_length;
    memcpy(p, src_past, past_chunk_length * sizeof(T));
    p += past_chunk_length;
  }

  memcpy(p, chunk, (present_chunk_length - past_chunk_length) * sizeof(T));
  return start;
}

}  // namespace contrib
}  // namespace onnxruntime<|MERGE_RESOLUTION|>--- conflicted
+++ resolved
@@ -108,11 +108,7 @@
     // TODO: mask_index can be used in softmax to save some calculation.
     if (nullptr != mask_index) {
       if (is_raw_attention_mask) {
-<<<<<<< HEAD
-        // Raw attention mask has value 0 or 1. Here we convert 0 to -10000.0, and 1 to 0.0.
-=======
         // Raw attention mask has value 0 or 1. Here we convert 0 to mask_filter_value, and 1 to 0.0.
->>>>>>> 8372c86e
         ptrdiff_t off = SafeInt<ptrdiff_t>(b_i) * all_sequence_length;
         const int32_t* raw_mask = mask_index + off;
         for (int m_i = 0; m_i < all_sequence_length; m_i++) {
