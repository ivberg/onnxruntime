// Copyright (c) Microsoft Corporation. All rights reserved.
// Licensed under the MIT License.

#include "core/framework/framework_common.h"
#include "core/framework/session_state.h"
#include "core/framework/tensorprotoutils.h"
#include "core/framework/utils.h"
#include "core/providers/cpu/tensor/utils.h"
#include "core/common/gsl.h"
#include "contrib_ops/cpu/transformers/subgraph_t5_decoder.h"
#include "contrib_ops/cpu/transformers/dump_tensor.h"
#include "contrib_ops/cpu/transformers/generation_device_helper.h"
#include "contrib_ops/cpu/transformers/sequences.h"

namespace onnxruntime {
namespace contrib {
namespace transformers {

/* T5 Decoder Subgraph.

   Inputs:
      input_ids: int32 (B, 1)
      encoder_attention_mask: int32 (B, encode_sequence_length)
      encoder_hidden_states: (B, encode_sequence_length, encoder_hidden_size)

      past_key_self_0: (B, num_heads, past_decode_sequence_length, head_size)
      past_value_self_0: (B, num_heads, past_decode_sequence_length, head_size)
      ... (for each self attention layer)

      past_key_cross_0: (B, num_heads, encode_sequence_length, head_size)
      past_value_cross_0: (B, num_heads, encode_sequence_length, head_size)
      ... (for each cross attention layer)

    Outputs:
      logits: (B, 1, vocab_size)

      present_key_self_0: (B, num_heads, past_decode_sequence_length + 1, head_size)
      present_value_self_0: (B, num_heads, past_decode_sequence_length + 1, head_size)
      ... (for each self attention layer)

    Note:
      B = batch_size * num_beams
      Data type of input or output is float or float16 if not specified.
*/

Status T5DecoderSubgraph::Validate(const std::vector<const NodeArg*>& subgraph_inputs,
                                   const std::vector<const NodeArg*>& subgraph_outputs) {
  bool has_hidden_state = subgraph_inputs[2]->Name() == "encoder_hidden_states" ? true : false;
  SetPastInputIndex(has_hidden_state);

  ORT_RETURN_IF(first_past_input_index_ != 2 && first_past_input_index_ != 3,
                "kFirstPastInputIndex currently only supports 2 or 3");
  ORT_RETURN_IF(num_subgraph_inputs < 4 + first_past_input_index_ ||
                    (num_subgraph_inputs - first_past_input_index_) % 4 != 0,
                "number of outputs expected to be kFirstPastInputIndex + 4 * layers, got:", num_subgraph_inputs);
  ORT_RETURN_IF(num_subgraph_outputs < 3 || (num_subgraph_outputs - first_present_output_index_) % 2 != 0,
                "number of outputs expected to be 1 + 2 * layers, got:", num_subgraph_outputs);

  ORT_RETURN_IF(subgraph_inputs[0]->Name() != "input_ids",
                "decoder subgraph input 0 shall be named as input_ids, got: ", subgraph_inputs[0]->Name());
  ORT_RETURN_IF(subgraph_inputs[1]->Name() != "encoder_attention_mask",
                "decoder subgraph input 1 shall be named as encoder_attention_mask, got: ",
                subgraph_inputs[1]->Name());
  if (first_past_input_index_ == 3) {
    ORT_RETURN_IF(subgraph_inputs[2]->Name() != "encoder_hidden_states",
                  "decoder subgraph input 2 shall be named as encoder_hidden_states, got: ",
                  subgraph_inputs[2]->Name());
  }

  // check subgraph outputs
  ORT_RETURN_IF(subgraph_outputs[0]->Name() != "logits",
                "decoder subgraph output 0 shall be named as logits, got: ", subgraph_outputs[0]->Name());

  const ONNX_NAMESPACE::TensorShapeProto* logits_shape = subgraph_outputs[0]->Shape();
  const ONNX_NAMESPACE::TensorShapeProto* past_shape = subgraph_outputs[first_present_output_index_]->Shape();

  // Save parameters related to the subgraph.
  ORT_RETURN_IF_ERROR(GetParameters(past_shape, logits_shape, false));
  num_layers = (static_cast<int>(subgraph_outputs.size()) - first_present_output_index_) / 2;

  // If input_ids's shape is ['batch_size', 1] then use next token as input_ids.
  // Otherwise in the case of shape ['batch_size', 'sequence'], use sequence as input_ids.
  const ONNX_NAMESPACE::TensorShapeProto* input_ids_shape = subgraph_inputs[0]->Shape();
  if (input_ids_shape->dim(1).has_dim_value() && input_ids_shape->dim(1).dim_value() == 1) {
    use_sequence_as_input_ids_ = false;
  }

  constexpr auto int32_type = ONNX_NAMESPACE::TensorProto_DataType::TensorProto_DataType_INT32;
  constexpr auto float32_type = ONNX_NAMESPACE::TensorProto_DataType::TensorProto_DataType_FLOAT;
  constexpr auto float16_type = ONNX_NAMESPACE::TensorProto_DataType::TensorProto_DataType_FLOAT16;

  ORT_RETURN_IF(subgraph_inputs[0]->TypeAsProto()->tensor_type().elem_type() != int32_type,
                "decoder subgraph input 0 (input_ids) shall have int32 type");
  ORT_RETURN_IF(subgraph_inputs[1]->TypeAsProto()->tensor_type().elem_type() != int32_type,
                "decoder subgraph input 1 (encoder_attention_mask) shall have int32 type");

  auto float_type = subgraph_inputs[2]->TypeAsProto()->tensor_type().elem_type();
  ORT_RETURN_IF(float_type != float32_type && float_type != float16_type,
                "decoder subgraph input 2 (encoder_hidden_states) shall have float or float16 type");

  for (int i = first_past_input_index_; i < num_subgraph_inputs; i++) {
    ORT_RETURN_IF(subgraph_inputs[i]->TypeAsProto()->tensor_type().elem_type() != float_type,
                  "decoder subgraph past inputs shall have same data type as that of encoder_hidden_states");
  }

  for (int i = 0; i < num_subgraph_outputs; i++) {
    ORT_RETURN_IF(subgraph_outputs[i]->TypeAsProto()->tensor_type().elem_type() != float_type,
                  "decoder subgraph output shall have same data type as that of encoder_hidden_states");
  }

  is_output_float16_ = (subgraph_outputs[0]->TypeAsProto()->tensor_type().elem_type() == float16_type);

  return Status::OK();
}

// Create inputs for decoder from the following data sources:
// encoder feeds: encoder_input_ids, encoder_attention_mask, decoder_input_ids (with start tokens)
// encoder fetches: logits,
//                  encoder_hidden_states,
//                  present_key_self_0, present_value_self_0, ..., present_key_cross_0, present_value_cross_0, ...
// decoder_feeds: input_ids,
//                encoder_attention_mask,
//                encoder_hidden_states,
//                present_key_self_0, present_value_self_0, ..., present_key_cross_0, present_value_cross_0, ...
Status T5DecoderSubgraph::CreateInitialFeeds(
    gsl::span<const int32_t> beam_next_tokens,
    const std::vector<const OrtValue*>& implicit_inputs,
    const std::vector<OrtValue>& encoder_feeds,
    const std::vector<OrtValue>& encoder_fetches,
    std::vector<OrtValue>& decoder_feeds,
    const GenerationDeviceHelper::DeviceCopyFunc<int32_t>& device_copy_int32_func,
    const GenerationDeviceHelper::ExpandBufferFunc<int32_t>& expand_buffer_int32_func,
    const GenerationDeviceHelper::ExpandBufferFunc<float>& expand_buffer_float_func,
    const GenerationDeviceHelper::ExpandBufferFunc<MLFloat16>& expand_buffer_float16_func,
    int num_beam,
<<<<<<< HEAD
    void* stream,
=======
    Stream* stream,
>>>>>>> 8372c86e
    bool use_sequence_as_input_ids,
    int cur_len,
    transformers::Sequences& sequences) {
  ORT_ENFORCE(session_state_ != nullptr, "Setup must be called before CreateInitialFeeds");

  // Allocate subgraph inputs from same device as inputs of encoder subgraph.
  AllocatorPtr allocator = session_state_->GetAllocator(encoder_feeds[0].Get<Tensor>().Location());

  // Copy beam next tokens in CPU to input_ids in provider device (CPU for CPU EP, or GPU for CUDA EP).
  int batch_beam_size = static_cast<int>(beam_next_tokens.size());
  int sequence_length = !use_sequence_as_input_ids ? 1 : cur_len;
  int64_t dims[] = {batch_beam_size, sequence_length};
  TensorShape input_ids_shape(&dims[0], 2);
  OrtValue input_ids;
  Tensor::InitOrtValue(DataTypeImpl::GetType<int32_t>(), input_ids_shape, allocator, input_ids);
  int32_t* input_ids_data = input_ids.GetMutable<Tensor>()->MutableData<int32_t>();

<<<<<<< HEAD
  if (!use_sequence_as_input_ids_){
    ORT_RETURN_IF_ERROR(device_copy_int32_func(
    input_ids.GetMutable<Tensor>()->MutableDataAsSpan<int32_t>(),
    beam_next_tokens,
    stream,
    DeviceCopyDirection::hostToDevice));
  }else{
=======
  if (!use_sequence_as_input_ids_) {
    ORT_RETURN_IF_ERROR(device_copy_int32_func(
        input_ids.GetMutable<Tensor>()->MutableDataAsSpan<int32_t>(),
        beam_next_tokens,
        stream,
        DeviceCopyDirection::hostToDevice));
  } else {
>>>>>>> 8372c86e
    for (int i = 0; i < batch_beam_size; i++) {
      gsl::span<const int32_t> sequence = sequences.GetSequence(i);
      const int32_t* sequence_data = sequence.data();
      for (int j = 0; j < cur_len; j++) {
        input_ids_data[i * cur_len + j] = sequence_data[j];
      }
    }
  }

  // The ordering is the same as used in Setup.
  decoder_feeds.reserve(static_cast<size_t>(num_subgraph_inputs) + static_cast<size_t>(num_implicit_inputs));
  decoder_feeds.push_back(input_ids);

  // The encoder_attention_mask is copied from the second input of encoder.
  OrtValue expanded_decoder_attention_masks;
  ORT_RETURN_IF_ERROR(expand_buffer_int32_func(stream,
                                               encoder_feeds[1],
                                               num_beam,
                                               allocator,
                                               expanded_decoder_attention_masks,
                                               false));

  decoder_feeds.push_back(expanded_decoder_attention_masks);

  // When first_past_input_index_ == 3, the encoder_hidden_states and past states are copied from the second output
  // of encoder.
  // When first_past_input_index_ == 2, the past states are copied from the second output of encoder.
  for (size_t j = static_cast<size_t>(4) - first_past_input_index_; j < encoder_fetches.size(); j++) {
    if (j == 1) {
      ORT_RETURN_IF(has_hidden_state_ == false, "Invalid hidden_states expension: has_hidden_state_ == false");
      OrtValue expanded_hidden_states;
      if (is_output_float16_) {
        ORT_RETURN_IF_ERROR(expand_buffer_float16_func(stream,
                                                       encoder_fetches[j],
                                                       num_beam,
                                                       allocator,
                                                       expanded_hidden_states,
                                                       true));
      } else {
        ORT_RETURN_IF_ERROR(expand_buffer_float_func(stream,
                                                     encoder_fetches[j],
                                                     num_beam,
                                                     allocator,
                                                     expanded_hidden_states,
                                                     true));
      }
      decoder_feeds.push_back(expanded_hidden_states);
    } else {
      OrtValue expanded_cache;
      if (is_output_float16_) {
        ORT_RETURN_IF_ERROR(expand_buffer_float16_func(stream,
                                                       encoder_fetches[j],
                                                       num_beam,
                                                       allocator,
                                                       expanded_cache,
                                                       false));
      } else {
        ORT_RETURN_IF_ERROR(expand_buffer_float_func(stream,
                                                     encoder_fetches[j],
                                                     num_beam,
                                                     allocator,
                                                     expanded_cache,
                                                     false));
      }
      decoder_feeds.push_back(expanded_cache);
    }
  }

  // Pass through implicit inputs.
  for (const auto* entry : implicit_inputs) {
    decoder_feeds.push_back(*entry);
  }

  return Status::OK();
}

}  // namespace transformers
}  // namespace contrib
}  // namespace onnxruntime<|MERGE_RESOLUTION|>--- conflicted
+++ resolved
@@ -133,11 +133,7 @@
     const GenerationDeviceHelper::ExpandBufferFunc<float>& expand_buffer_float_func,
     const GenerationDeviceHelper::ExpandBufferFunc<MLFloat16>& expand_buffer_float16_func,
     int num_beam,
-<<<<<<< HEAD
-    void* stream,
-=======
     Stream* stream,
->>>>>>> 8372c86e
     bool use_sequence_as_input_ids,
     int cur_len,
     transformers::Sequences& sequences) {
@@ -155,15 +151,6 @@
   Tensor::InitOrtValue(DataTypeImpl::GetType<int32_t>(), input_ids_shape, allocator, input_ids);
   int32_t* input_ids_data = input_ids.GetMutable<Tensor>()->MutableData<int32_t>();
 
-<<<<<<< HEAD
-  if (!use_sequence_as_input_ids_){
-    ORT_RETURN_IF_ERROR(device_copy_int32_func(
-    input_ids.GetMutable<Tensor>()->MutableDataAsSpan<int32_t>(),
-    beam_next_tokens,
-    stream,
-    DeviceCopyDirection::hostToDevice));
-  }else{
-=======
   if (!use_sequence_as_input_ids_) {
     ORT_RETURN_IF_ERROR(device_copy_int32_func(
         input_ids.GetMutable<Tensor>()->MutableDataAsSpan<int32_t>(),
@@ -171,7 +158,6 @@
         stream,
         DeviceCopyDirection::hostToDevice));
   } else {
->>>>>>> 8372c86e
     for (int i = 0; i < batch_beam_size; i++) {
       gsl::span<const int32_t> sequence = sequences.GetSequence(i);
       const int32_t* sequence_data = sequence.data();
