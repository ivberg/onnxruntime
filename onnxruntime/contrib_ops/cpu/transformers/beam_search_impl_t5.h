--- conflicted
+++ resolved
@@ -230,11 +230,7 @@
                                                              this->expand_buffer_float_func_,
                                                              this->expand_buffer_float16_func_,
                                                              parameters->num_beams,
-<<<<<<< HEAD
-                                                             this->cuda_stream_,
-=======
                                                              this->ort_stream_,
->>>>>>> 8372c86e
                                                              decoder_subgraph_.UseSequenceAsInputIds(),
                                                              current_length,
                                                              cpu_state.sequences));
