// Copyright (c) Microsoft Corporation. All rights reserved.
// Licensed under the MIT License.

#pragma once
#include <algorithm>
#include <vector>
#include "contrib_ops/cpu/transformers/greedy_search_impl_base.h"

namespace onnxruntime {
namespace contrib {

namespace transformers {

// Beam search implementation for GPT-2 model.
template <typename T>
class GreedySearchGpt : public GreedySearchBase<T> {
 public:
  GreedySearchGpt(OpKernelContextInternal& context,
<<<<<<< HEAD
                const SessionState& decoder_session_state,
                GptSubgraph& gpt_subgraph,
                concurrency::ThreadPool* thread_pool,
                Stream* ort_stream,
                IConsoleDumper* cuda_dumper,
                GreedySearchParameters& params,
                const GenerationDeviceHelper::CreateGptInputsFunc& create_inputs_func,
                const GenerationDeviceHelper::AddToFeedsFunc& add_to_feeds_func,
                const GenerationDeviceHelper::TopkFunc& topk_func,
                const GenerationDeviceHelper::GreedySearchProcessLogitsFunc<T>& process_logits_func,
                const GenerationDeviceHelper::InitGreedyStateFunc<T>& init_greedy_state_func,
                const GenerationDeviceHelper::DeviceCopyFunc<float>& device_copy_func,
                const GenerationDeviceHelper::UpdateGptFeedsFunc<T>& update_feeds_func)
=======
                  const SessionState& decoder_session_state,
                  GptSubgraph& gpt_subgraph,
                  concurrency::ThreadPool* thread_pool,
                  void* cuda_stream,
                  IConsoleDumper* cuda_dumper,
                  GreedySearchParameters& params,
                  const GenerationDeviceHelper::CreateGptInputsFunc& create_inputs_func,
                  const GenerationDeviceHelper::AddToFeedsFunc& add_to_feeds_func,
                  const GenerationDeviceHelper::TopkFunc& topk_func,
                  const GenerationDeviceHelper::GreedySearchProcessLogitsFunc<T>& process_logits_func,
                  const GenerationDeviceHelper::InitGreedyStateFunc<T>& init_greedy_state_func,
                  const GenerationDeviceHelper::DeviceCopyFunc<float>& device_copy_func,
                  const GenerationDeviceHelper::UpdateGptFeedsFunc<T>& update_feeds_func)
>>>>>>> 8d657de4
      : GreedySearchBase<T>(context,
                            decoder_session_state,
                            thread_pool,
                            ort_stream,
                            cuda_dumper,
                            params,
                            topk_func,
                            process_logits_func,
                            device_copy_func),
        gpt_subgraph_(gpt_subgraph),
        create_inputs_func_(create_inputs_func),
        add_to_feeds_func_(add_to_feeds_func),
        init_greedy_state_func_(init_greedy_state_func),
        update_feeds_func_(update_feeds_func) {
  }

  // Execute beam search in iterations util stopping criteria is reached.
  // In each iteration, GPT subgraph is called, and next token for each sequence is generated.
  Status Execute(const FeedsFetchesManager& feeds_fetches_manager);

 private:
  // Prepare the inputs for first inference of subgraph
  Status CreateInitialFeeds(gsl::span<int32_t>& sequence_lengths,
                            OrtValue& expanded_input_ids,
                            std::vector<OrtValue>& feeds,
                            IAllocatorUniquePtr<char>& buffer);

  // Update the input for next iteration.
  Status UpdateFeeds(
      const std::vector<OrtValue>& last_outputs,
      std::vector<OrtValue>& next_inputs,
      int current_length,
      OrtValue& position_ids,
      bool increase_position,
      gsl::span<const int32_t> next_tokens);

  GptSubgraph& gpt_subgraph_;

  // Device specific functions
  GenerationDeviceHelper::CreateGptInputsFunc create_inputs_func_;
  GenerationDeviceHelper::AddToFeedsFunc add_to_feeds_func_;
  GenerationDeviceHelper::InitGreedyStateFunc<T> init_greedy_state_func_;
  GenerationDeviceHelper::UpdateGptFeedsFunc<T> update_feeds_func_;
};

template <typename T>
Status GreedySearchGpt<T>::CreateInitialFeeds(gsl::span<int32_t>& sequence_lengths,
                                              OrtValue& expanded_input_ids,
                                              std::vector<OrtValue>& feeds,
                                              IAllocatorUniquePtr<char>& buffer) {
  const OrtValue* input_ids_value = this->context_.GetInputOrtValue(0);
  const Tensor& input_ids = input_ids_value->Get<Tensor>();
  return gpt_subgraph_.CreateInitialFeeds(input_ids,
                                          this->implicit_inputs_,
                                          this->parameters_->num_beams,
                                          this->parameters_->pad_token_id,
                                          sequence_lengths,
                                          expanded_input_ids,
                                          feeds,
                                          this->create_inputs_func_,
                                          this->add_to_feeds_func_,
                                          buffer,
                                          this->ort_stream_);
}

template <typename T>
Status GreedySearchGpt<T>::UpdateFeeds(
    const std::vector<OrtValue>& last_outputs,
    std::vector<OrtValue>& next_inputs,
    int current_length,
    OrtValue& position_ids,
    bool increase_position,
    gsl::span<const int32_t> next_tokens) {
  gsl::span<const int32_t> place_holder;
  return update_feeds_func_(this->temp_space_allocator_,
                            this->ort_stream_,
                            last_outputs,
                            next_inputs,
                            current_length,
                            position_ids,
                            increase_position,
                            next_tokens,
                            place_holder,
                            this->parameters_->num_beams,
                            gpt_subgraph_.GetFirstPastInputIndex(),
                            gpt_subgraph_.GetFirstPresentOutputIndex());
}

template <typename T>
Status GreedySearchGpt<T>::Execute(const FeedsFetchesManager& feeds_fetches_manager) {
  auto status = Status::OK();
  const GreedySearchParameters* parameters = this->parameters_;

  // Allocate output tensors.
  int64_t sequences_dims[] = {parameters->batch_size, parameters->max_length};
  TensorShape sequences_shape(&sequences_dims[0], sizeof(sequences_dims) / sizeof(sequences_dims[0]));
  Tensor* output_sequences = this->context_.Output(0, sequences_shape);

  std::vector<OrtValue> feeds;
  std::vector<OrtValue> fetches;

  GreedySearchState<T> greedy_state;
  greedy_state.Init(this->cpu_allocator_,
                    this->temp_space_allocator_,
                    static_cast<int>(parameters->BatchBeamSize()),
                    static_cast<int>(parameters->vocab_size),
                    static_cast<int>(parameters->sequence_length),
                    parameters->max_length,
                    this->IsCuda());

  IAllocatorUniquePtr<char> buffer;
  OrtValue expanded_input_ids_in_cpu;
  ORT_RETURN_IF_ERROR(CreateInitialFeeds(greedy_state.sequence_lengths, expanded_input_ids_in_cpu, feeds, buffer));

  init_greedy_state_func_(&greedy_state,
                          greedy_state.sequence_lengths,
                          this->ort_stream_);

  gsl::span<const int32_t> input_ids = expanded_input_ids_in_cpu.Get<Tensor>().DataAsSpan<int32_t>();
  greedy_state.SetSequence(input_ids,
                           static_cast<size_t>(parameters->BatchBeamSize()),
                           parameters->max_length,
                           parameters->sequence_length);

#ifdef DEBUG_GENERATION
  const IConsoleDumper* dumper = this->GetConsoleDumper();
#endif

  // position ids for all iterations except the first. It uses memory buffer owned by next_positions.
  OrtValue position_ids;
  int64_t dims[] = {parameters->BatchBeamSize(), 1};
  TensorShape shape(&dims[0], 2);
  Tensor::InitOrtValue(DataTypeImpl::GetType<int32_t>(),
                       shape,
                       greedy_state.next_positions.data(),
                       this->temp_space_allocator_->Info(),
                       position_ids);

  int current_length = parameters->sequence_length;
  int iteration_counter = 0;
  while (current_length < parameters->max_length) {
    iteration_counter++;
#ifdef DEBUG_GENERATION
    auto cur_len = std::to_string(current_length);
    dumper->Print("***CurrentLength", cur_len, true);
    dumper->Print("input_ids", feeds[0]);
    dumper->Print("position_ids", feeds[1]);
    dumper->Print("attention_mask", feeds[2]);
#endif

    status = utils::ExecuteSubgraph(this->decoder_session_state_,
                                    feeds_fetches_manager,
                                    feeds,
                                    fetches,
                                    {},
                                    ExecutionMode::ORT_SEQUENTIAL,
                                    this->context_.GetTerminateFlag(),
                                    this->context_.Logger(),
                                    this->ort_stream_);

    ORT_RETURN_IF_ERROR(status);

    const OrtValue& logits = fetches[0];
    gsl::span<int32_t> next_tokens;
    ORT_RETURN_IF_ERROR(this->GenerateNextToken(logits,
                                                next_tokens,
                                                greedy_state,
                                                iteration_counter,
                                                parameters->eos_token_id));
    // When all batches are finished, stop earlier to avoid wasting computation.
    gsl::span<bool>& eos_meet = greedy_state.eos_meet;
    size_t batch_id = 0;
    while (batch_id < eos_meet.size()) {
      if (eos_meet[batch_id] == false) {
        break;
      }
      ++batch_id;
    }
    if (batch_id == eos_meet.size()) {
      break;
    }

    // Increase sequence length after a new token is generated.
    ++current_length;

    // Prepare inputs for next round of subgraph call.
    if (current_length < parameters->max_length) {
      bool increase_position = (iteration_counter > 1);
      ORT_RETURN_IF_ERROR(UpdateFeeds(fetches, feeds, current_length,
                                      position_ids, increase_position,
                                      next_tokens.as_span<const int32_t>()));
    }
    fetches.clear();
  }

  // Copy the sequences to output
  gsl::span<int32_t> output = output_sequences->MutableDataAsSpan<int32_t>();
  for (int batch_id = 0; batch_id < parameters->batch_size; ++batch_id) {
    auto batch_output = output.subspan(batch_id * parameters->max_length, parameters->max_length);
    gsl::span<const int32_t> sequence_source = greedy_state.sequences.GetSequence(batch_id);
    gsl::copy(sequence_source, batch_output);
  }

  return status;
}

}  // namespace transformers
}  // namespace contrib
}  // namespace onnxruntime<|MERGE_RESOLUTION|>--- conflicted
+++ resolved
@@ -16,25 +16,10 @@
 class GreedySearchGpt : public GreedySearchBase<T> {
  public:
   GreedySearchGpt(OpKernelContextInternal& context,
-<<<<<<< HEAD
-                const SessionState& decoder_session_state,
-                GptSubgraph& gpt_subgraph,
-                concurrency::ThreadPool* thread_pool,
-                Stream* ort_stream,
-                IConsoleDumper* cuda_dumper,
-                GreedySearchParameters& params,
-                const GenerationDeviceHelper::CreateGptInputsFunc& create_inputs_func,
-                const GenerationDeviceHelper::AddToFeedsFunc& add_to_feeds_func,
-                const GenerationDeviceHelper::TopkFunc& topk_func,
-                const GenerationDeviceHelper::GreedySearchProcessLogitsFunc<T>& process_logits_func,
-                const GenerationDeviceHelper::InitGreedyStateFunc<T>& init_greedy_state_func,
-                const GenerationDeviceHelper::DeviceCopyFunc<float>& device_copy_func,
-                const GenerationDeviceHelper::UpdateGptFeedsFunc<T>& update_feeds_func)
-=======
                   const SessionState& decoder_session_state,
                   GptSubgraph& gpt_subgraph,
                   concurrency::ThreadPool* thread_pool,
-                  void* cuda_stream,
+                  Stream* ort_stream,
                   IConsoleDumper* cuda_dumper,
                   GreedySearchParameters& params,
                   const GenerationDeviceHelper::CreateGptInputsFunc& create_inputs_func,
@@ -44,7 +29,6 @@
                   const GenerationDeviceHelper::InitGreedyStateFunc<T>& init_greedy_state_func,
                   const GenerationDeviceHelper::DeviceCopyFunc<float>& device_copy_func,
                   const GenerationDeviceHelper::UpdateGptFeedsFunc<T>& update_feeds_func)
->>>>>>> 8d657de4
       : GreedySearchBase<T>(context,
                             decoder_session_state,
                             thread_pool,
