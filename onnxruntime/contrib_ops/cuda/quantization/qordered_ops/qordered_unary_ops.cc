--- conflicted
+++ resolved
@@ -32,11 +32,7 @@
 
   Tensor* output = context->Output(0, shape);
 
-<<<<<<< HEAD
-  return QOrderedUnarySharedMemory_Gelu(Stream(), input.Data<int8_t>(), scale_input, output->MutableData<int8_t>(),
-=======
   return QOrderedUnarySharedMemory_Gelu(Stream(context), input.Data<int8_t>(), scale_input, output->MutableData<int8_t>(),
->>>>>>> 8372c86e
                                         scale_output, static_cast<size_t>(shape.Size()));
 }
 
