--- conflicted
+++ resolved
@@ -387,8 +387,6 @@
                             const logging::Logger& logger, std::unique_ptr<GraphTransformer> transformer,
                             TransformerLevel level, unsigned steps, const std::function<Status(Graph&)>& pre_graph_checker,
                             const std::function<Status(Graph&)>& post_graph_checker);
-<<<<<<< HEAD
-=======
 
 /**
  * @brief Apply a GraphTransformer to a graph, and run graph checkers before and after applying the transformer.
@@ -407,6 +405,5 @@
                             const logging::Logger& logger, std::unique_ptr<GraphTransformer> transformer,
                             TransformerLevel level, unsigned steps, const std::function<Status(Graph&)>& pre_graph_checker,
                             const std::function<Status(Graph&)>& post_graph_checker);
->>>>>>> 8372c86e
 }  // namespace test
 }  // namespace onnxruntime