--- conflicted
+++ resolved
@@ -34,11 +34,7 @@
       "\t-I: Generate tensor input binding (Free dimensions are treated as 1.)\n"
       "\t-c [parallel runs]: Specifies the (max) number of runs to invoke simultaneously. Default:1.\n"
       "\t-e [cpu|cuda|dnnl|tensorrt|openvino|dml|acl|nnapi|coreml|snpe|rocm|migraphx|xnnpack]: Specifies the provider 'cpu','cuda','dnnl','tensorrt', "
-<<<<<<< HEAD
       "'openvino', 'dml', 'acl', 'nnapi', 'coreml', 'qnn', 'snpe', 'rocm', 'migraphx' or 'xnnpack'. "
-=======
-      "'openvino', 'dml', 'acl', 'nnapi', 'coreml', 'snpe', 'rocm', 'migraphx' or 'xnnpack'. "
->>>>>>> 8372c86e
       "Default:'cpu'.\n"
       "\t-b [tf|ort]: backend to use. Default:ort\n"
       "\t-r [repeated_times]: Specifies the repeated times if running in 'times' test mode.Default:1000.\n"
@@ -71,12 +67,8 @@
       "\t    [QNN only] [profiling_level]: QNN profiling level, options: 'basic', 'detailed', default 'off'.\n"
       "\t    [QNN only] [rpc_control_latency]: QNN rpc control latency. default to 10.\n"
       "\t [Usage]: -e <provider_name> -i '<key1>|<value1> <key2>|<value2>'\n\n"
-<<<<<<< HEAD
-      "\t [Example] [For OpenVINO EP] -e openvino -i \"device_type|CPU_FP32 enable_vpu_fast_compile|true num_of_threads|5 enable_opencl_throttling|true use_compiled_network|true blob_dump_path|\"<path>\"\"\n"
+      "\t [Example] [For OpenVINO EP] -e openvino -i \"device_type|CPU_FP32 enable_vpu_fast_compile|true num_of_threads|5 enable_opencl_throttling|true cache_dir|\"<path>\"\"\n"
       "\t [Example] [For QNN EP] -e qnn -i \"backend_path|/folderpath/libQnnCpu.so\" \n\n"
-=======
-      "\t [Example] [For OpenVINO EP] -e openvino -i \"device_type|CPU_FP32 enable_vpu_fast_compile|true num_of_threads|5 enable_opencl_throttling|true cache_dir|\"<path>\"\"\n"
->>>>>>> 8372c86e
       "\t    [TensorRT only] [trt_max_partition_iterations]: Maximum iterations for TensorRT parser to get capability.\n"
       "\t    [TensorRT only] [trt_min_subgraph_size]: Minimum size of TensorRT subgraphs.\n"
       "\t    [TensorRT only] [trt_max_workspace_size]: Set TensorRT maximum workspace size in byte.\n"
