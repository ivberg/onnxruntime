# -------------------------------------------------------------------------
# Copyright (c) Microsoft Corporation.  All rights reserved.
# Licensed under the MIT License.
# --------------------------------------------------------------------------

from logging import getLogger
from typing import List, Optional

from fusion_attention import AttentionMask, FusionAttention
from fusion_biasgelu import FusionBiasGelu
from fusion_embedlayer import FusionEmbedLayerNormalization
from fusion_fastgelu import FusionFastGelu
from fusion_gelu import FusionGelu
from fusion_gelu_approximation import FusionGeluApproximation
from fusion_gemmfastgelu import FusionGemmFastGelu
from fusion_layernorm import FusionLayerNormalization, FusionLayerNormalizationTF
from fusion_options import AttentionMaskFormat, FusionOptions
from fusion_qordered_attention import FusionQOrderedAttention
from fusion_qordered_gelu import FusionQOrderedGelu
from fusion_qordered_layernorm import FusionQOrderedLayerNormalization
from fusion_qordered_matmul import FusionQOrderedMatMul
from fusion_reshape import FusionReshape
from fusion_shape import FusionShape
from fusion_skiplayernorm import FusionBiasSkipLayerNormalization, FusionSkipLayerNormalization
from fusion_utils import FusionUtils
from onnx import GraphProto, ModelProto, TensorProto, ValueInfoProto, helper
from onnx_model import OnnxModel

logger = getLogger(__name__)


class BertOptimizationOptions(FusionOptions):
    """This class is deprecated"""

    def __init__(self, model_type):
        logger.warning(f"BertOptimizationOptions is depreciated. Please use FusionOptions instead.")
        super().__init__(model_type)


class BertOnnxModel(OnnxModel):
    def __init__(self, model: ModelProto, num_heads: int = 0, hidden_size: int = 0):
        """Initialize BERT ONNX Model.

        Args:
            model (ModelProto): the ONNX model
            num_heads (int, optional): number of attention heads. Defaults to 0 (detect the parameter automatically).
            hidden_size (int, optional): hidden dimension. Defaults to 0 (detect the parameter automatically).
        """
        assert (num_heads == 0 and hidden_size == 0) or (num_heads > 0 and hidden_size % num_heads == 0)

        super().__init__(model)
        self.num_heads = num_heads
        self.hidden_size = hidden_size

        self.attention_mask = AttentionMask(self)
        self.attention_fusion = FusionAttention(self, self.hidden_size, self.num_heads, self.attention_mask)
        self.qordered_attention_fusion = FusionQOrderedAttention(
            self, self.hidden_size, self.num_heads, self.attention_mask
        )
        self.utils = FusionUtils(self)

    def fuse_attention(self):
        self.attention_fusion.apply()
        # Only relevant in models with Q-DQ nodes
        self.qordered_attention_fusion.apply()

    def fuse_gelu(self):
        fusion = FusionGelu(self)
        fusion.apply()
        fusion = FusionFastGelu(self)
        fusion.apply()
        # Only relevant in models with Q-DQ nodes
        fusion = FusionQOrderedGelu(self)
        fusion.apply()

    def fuse_bias_gelu(self, is_fastgelu):
        fusion = FusionBiasGelu(self, is_fastgelu)
        fusion.apply()

    def gelu_approximation(self):
        fusion = FusionGeluApproximation(self)
        fusion.apply()

    def fuse_gemm_fast_gelu(self):
        fusion = FusionGemmFastGelu(self)
        fusion.apply()

    def fuse_add_bias_skip_layer_norm(self):
        fusion = FusionBiasSkipLayerNormalization(self)
        fusion.apply()

    def fuse_reshape(self):
        fusion = FusionReshape(self)
        fusion.apply()

    def fuse_shape(self):
        fusion = FusionShape(self)
        fusion.apply()

    def fuse_embed_layer(self, use_mask_index):
        fusion = FusionEmbedLayerNormalization(self, use_mask_index)
        fusion.apply()

    def fuse_layer_norm(self):
        fusion = FusionLayerNormalization(self)
        fusion.apply()

        fusion = FusionLayerNormalizationTF(self)
        fusion.apply()

        # Only relevant in models with Q-DQ nodes
        fusion = FusionQOrderedLayerNormalization(self)
        fusion.apply()

    def fuse_skip_layer_norm(self):
        fusion = FusionSkipLayerNormalization(self)
        fusion.apply()

    # Only relevant in models with Q-DQ nodes
    def fuse_qordered_mamtul(self):
        fusion = FusionQOrderedMatMul(self)
        fusion.apply()

    def get_graph_inputs_from_node_type(self, op_type: str, input_indices: List[int], casted: bool):
        """
        Get graph inputs that feed into node type (like EmbedLayerNormalization or Attention).
        Returns a list of the graph input names based on the filter whether it is casted or not.
        """
        graph_inputs = []

        output_name_to_node = self.output_name_to_node()
        nodes = self.get_nodes_by_op_type(op_type)
        for node in nodes:
            bert_inputs = [node.input[i] for i in input_indices if i < len(node.input)]
            for bert_input in bert_inputs:
                if self.find_graph_input(bert_input):
                    if not casted:
                        graph_inputs.append(bert_input)
                elif bert_input in output_name_to_node:
                    parent = output_name_to_node[bert_input]
                    if parent.op_type == "Cast" and self.find_graph_input(parent.input[0]) is not None:
                        if casted:
                            graph_inputs.append(parent.input[0])
        return graph_inputs

    def get_graph_inputs_from_fused_nodes(self, casted: bool):
        inputs = self.get_graph_inputs_from_node_type("EmbedLayerNormalization", [0, 1, 7], casted)
        inputs += self.get_graph_inputs_from_node_type("Attention", [3], casted)
        return inputs

    def change_graph_input_type(
        self,
        graph: GraphProto,
        graph_input: ValueInfoProto,
        new_type: int = TensorProto.INT32,
    ):
        """Change graph input type, and add Cast node if needed.

        Args:
            graph (GraphProto): graph
            graph_input (TensorProto): input of the graph
            new_type (int, optional): new data type. Defaults to TensorProto.INT32.

        Returns:
            NodeProto: a new Cast node that added. None if Cast node is not added.
            List[NodeProto]: Cast nodes that have been removed.
        """
        assert isinstance(graph, GraphProto)
        assert isinstance(graph_input, ValueInfoProto)
        assert self.find_graph_input(graph_input.name)

        if graph_input.type.tensor_type.elem_type == int(new_type):
            return None, []

        new_cast_node = None
        nodes_to_remove = []

        input_name_to_nodes = self.input_name_to_nodes()
        if graph_input.name in input_name_to_nodes:
            nodes = input_name_to_nodes[graph_input.name]

            # For children that is not Cast node, insert a Cast node to convert int32 to original data type.
            nodes_not_cast = [node for node in nodes if node.op_type != "Cast"]
            if nodes_not_cast:
                node_name = self.create_node_name("Cast")
                output_name = node_name + "_" + graph_input.name
                new_value_info = graph.value_info.add()
                new_value_info.CopyFrom(graph_input)
                new_value_info.name = output_name
                new_cast_node = helper.make_node(
                    "Cast",
                    [graph_input.name],
                    [output_name],
                    to=int(graph_input.type.tensor_type.elem_type),
                    name=node_name,
                )
                graph.node.extend([new_cast_node])

                for node in nodes_not_cast:
                    OnnxModel.replace_node_input(node, graph_input.name, output_name)

            # For children that is Cast node, no need to insert Cast.
            # When the children is Cast to int32, we can remove that Cast node since input type is int32 now.
            nodes_cast = [node for node in nodes if node.op_type == "Cast"]
            for node in nodes_cast:
                if OnnxModel.get_node_attribute(node, "to") == int(new_type):
                    self.replace_input_of_all_nodes(node.output[0], graph_input.name)
                if not self.find_graph_output(node.output[0]):
                    nodes_to_remove.append(node)
            if nodes_to_remove:
                self.remove_nodes(nodes_to_remove)

        graph_input.type.tensor_type.elem_type = int(new_type)
        return new_cast_node, nodes_to_remove

    def change_graph_inputs_to_int32(self):
        """Change data type of all graph inputs to int32 type, and add Cast node if needed."""
        graph = self.graph()
        add_cast_count = 0
        remove_cast_count = 0
        for graph_input in graph.input:
            new_node, removed_nodes = self.change_graph_input_type(graph, graph_input, TensorProto.INT32)
            if new_node:
                add_cast_count += 1
            remove_cast_count += len(removed_nodes)
        logger.info(
            f"Graph inputs are changed to int32. Added {add_cast_count} Cast nodes, and removed {remove_cast_count} Cast nodes."
        )

    def use_dynamic_axes(self, dynamic_batch_dim="batch_size", dynamic_seq_len="max_seq_len"):
        """
        Update input and output shape to use dynamic axes.
        """
        bert_graph_inputs = self.get_graph_inputs_from_fused_nodes(
            casted=True
        ) + self.get_graph_inputs_from_fused_nodes(casted=False)

        dynamic_batch_inputs = {}
        for input in self.model.graph.input:
            if input.name in bert_graph_inputs:
                dim_proto = input.type.tensor_type.shape.dim[0]
                dim_proto.dim_param = dynamic_batch_dim
                if dynamic_seq_len is not None:
                    dim_proto = input.type.tensor_type.shape.dim[1]
                    dim_proto.dim_param = dynamic_seq_len

        for output in self.model.graph.output:
            dim_proto = output.type.tensor_type.shape.dim[0]
            dim_proto.dim_param = dynamic_batch_dim

    def preprocess(self):
        self.adjust_reshape_and_expand()
        return

    def adjust_reshape_and_expand(self):
        nodes_to_remove = []
        for node in self.nodes():
            if node.op_type == "Reshape":
                # Clean up unneccessary reshape nodes.
                # Find reshape nodes with no actually data in "shape" attribute and remove.
                reshape_shape = self.get_constant_value(node.input[1])
                if reshape_shape is not None and reshape_shape.size == 0:
                    nodes_to_remove.extend([node])
                    self.replace_input_of_all_nodes(node.output[0], node.input[0])
                    continue

                # Find path "Slice" -> "Reshape" -> "Expand" -> "Expand" -> current "Reshape", simplify the graph by
                # changing current reshape's input to output of slice.
                reshape_path = self.match_parent_path(
                    node,
                    ["Expand", "Expand", "Reshape", "Slice"],
                    [0, 0, 0, 0],
                    self.output_name_to_node(),
                )
                if reshape_path is not None:
                    expand_node = reshape_path[-3]
                    expand_shape_value = self.get_constant_value(expand_node.input[1])

                    reshape_before_expand = reshape_path[-2]
                    shape_value = self.get_constant_value(reshape_before_expand.input[1])

                    slice_node = reshape_path[-1]
                    if (
                        expand_shape_value is not None
                        and shape_value is not None
                        and len(expand_shape_value) == 2
                        and len(shape_value) == 1
                        and expand_shape_value[1] == shape_value[0]
                    ):
                        node.input[0] = slice_node.output[0]

        if nodes_to_remove:
            self.remove_nodes(nodes_to_remove)
            logger.info(f"Removed Reshape and Expand count: {len(nodes_to_remove)}")

    def clean_graph(self):
        output_name_to_node = self.output_name_to_node()
        nodes_to_remove = []
        for node in self.nodes():
            # Before:
            #  input_ids --> Shape --> Gather(indices=0) --> Unsqueeze ------+
            #          |                                                     |
            #          |                                                     v
            #          +----> Shape --> Gather(indices=1) --> Unsqueeze--->  Concat --> ConstantOfShape -->Cast --> EmbedLayerNormaliation/ReduceSum
            # After:
            #  input_ids --> Shape                                                  --> ConstantOfShape -->Cast --> EmbedLayerNormaliation/ReduceSum
            # TODO: merge ConstantOfShape -->Cast to ConstantOfShape (need update the data type of value)
            op_input_id = {"EmbedLayerNormalization": 1, "ReduceSum": 0, "Attention": 3}
            if node.op_type in op_input_id:
                i = op_input_id[node.op_type]
                parent_nodes = self.match_parent_path(
                    node,
                    [
                        "Cast",
                        "ConstantOfShape",
                        "Concat",
                        "Unsqueeze",
                        "Gather",
                        "Shape",
                    ],
                    [i, 0, 0, 0, 0, 0],
                    output_name_to_node,
                )
                if parent_nodes is not None:
                    (
                        cast,
                        constantOfShape,
                        concat,
                        unsqueeze,
                        gather,
                        shape,
                    ) = parent_nodes
                    if shape.input[0] == self.graph().input[0].name:
                        constantOfShape.input[0] = shape.output[0]
                        output_name_to_node = self.output_name_to_node()

            if node.op_type == "Attention":
                # Before:
                #   input_ids --> Shape -->ConstantOfShape -->Cast --> ReduceSum --> Attention
                # After:
                #   remove this path, and remove the optional mask_index input of Attention node.
                parent_nodes = self.match_parent_path(
                    node,
                    ["ReduceSum", "Cast", "ConstantOfShape", "Shape"],
                    [3, 0, 0, 0],
                    output_name_to_node,
                )
                if parent_nodes is not None:
                    if parent_nodes[-1].input[0] == self.graph().input[0].name:
                        attention_node = helper.make_node(
                            "Attention",
                            inputs=node.input[0 : len(node.input) - 1],
                            outputs=node.output,
                            name=node.name + "_remove_mask",
                        )
                        attention_node.domain = "com.microsoft"
                        attention_node.attribute.extend([helper.make_attribute("num_heads", self.num_heads)])
                        self.add_node(attention_node, self.get_graph_by_node(attention_node).name)
                        nodes_to_remove.append(node)
        self.remove_nodes(nodes_to_remove)

    def postprocess(self):
        self.clean_graph()
        self.prune_graph()

    def optimize(self, options: Optional[FusionOptions] = None, add_dynamic_axes: bool = False):
        if (options is not None) and not options.enable_shape_inference:
            self.disable_shape_inference()

        self.utils.remove_identity_nodes()

        # Remove cast nodes that having same data type of input and output based on symbolic shape inference.
        self.utils.remove_useless_cast_nodes()

        if (options is None) or options.enable_layer_norm:
            self.fuse_layer_norm()

        if (options is None) or options.enable_gelu:
            self.fuse_gelu()

        self.preprocess()

        self.fuse_reshape()

        if (options is None) or options.enable_skip_layer_norm:
            self.fuse_skip_layer_norm()

        if options is not None:
            self.attention_mask.set_mask_format(options.attention_mask_format)
            if options.use_multi_head_attention:
                self.attention_fusion = FusionAttention(
                    self, self.hidden_size, self.num_heads, self.attention_mask, options.use_multi_head_attention
                )

        if (options is None) or options.enable_attention:
            self.fuse_attention()

        # Perform the MatMul fusion after the Attention fusion as we do not
        # want to fuse the MatMuls inside the Attention subgraphs
        if (options is None) or options.enable_qordered_matmul:
            self.fuse_qordered_mamtul()

        self.fuse_shape()

        if (options is None) or options.enable_embed_layer_norm:
            use_mask_index = options.attention_mask_format == AttentionMaskFormat.MaskIndexEnd
            self.fuse_embed_layer(use_mask_index)

        # Remove reshape nodes that having same shape of input and output based on symbolic shape inference.
        self.utils.remove_useless_reshape_nodes()

        self.postprocess()

        # Bias fusion is done after postprocess to avoid extra Reshape between bias and Gelu/FastGelu/SkipLayerNormalization
        if (options is None) or options.enable_bias_gelu:
            # Fuse Gelu and Add Bias before it.
            self.fuse_bias_gelu(is_fastgelu=True)
            self.fuse_bias_gelu(is_fastgelu=False)

        if (options is None) or options.enable_bias_skip_layer_norm:
            # Fuse SkipLayerNormalization and Add Bias before it.
            self.fuse_add_bias_skip_layer_norm()

        if options is not None and options.enable_gelu_approximation:
            self.gelu_approximation()

        if options is not None and options.enable_gemm_fast_gelu:
            self.fuse_gemm_fast_gelu()

        self.remove_unused_constant()

        # Use symbolic batch dimension in input and output.
        if add_dynamic_axes:
            self.use_dynamic_axes()

        logger.info(f"opset version: {self.get_opset_version()}")

    def get_fused_operator_statistics(self):
        """
        Returns node count of fused operators.
        """
        op_count = {}
        ops = [
            "EmbedLayerNormalization",
            "Attention",
            "MultiHeadAttention",
            "Gelu",
            "FastGelu",
            "BiasGelu",
            "GemmFastGelu",
            "LayerNormalization",
            "SkipLayerNormalization",
        ]
        q_ops = ["QOrderedAttention", "QOrderedGelu", "QOrderedLayerNormalization", "QOrderedMatMul"]
        for op in ops + q_ops:
            nodes = self.get_nodes_by_op_type(op)
            op_count[op] = len(nodes)

        logger.info(f"Optimized operators:{op_count}")
        return op_count

    def is_fully_optimized(self):
        """
        Returns True when the model is fully optimized.
        """
        op_count = self.get_fused_operator_statistics()
        embed = op_count["EmbedLayerNormalization"]
<<<<<<< HEAD
        attention = op_count["Attention"] + op_count["QOrderedAttention"]
=======
        attention = op_count["Attention"] + op_count["MultiHeadAttention"] + op_count["QOrderedAttention"]
>>>>>>> 8372c86e
        gelu = op_count["Gelu"] + op_count["BiasGelu"] + op_count["FastGelu"]
        layer_norm = op_count["LayerNormalization"] + op_count["SkipLayerNormalization"]
        is_perfect = (embed > 0) and (attention > 0) and (attention == gelu) and (layer_norm >= 2 * attention)

        if layer_norm == 0:
            logger.debug("Layer Normalization not fused")

        if gelu == 0:
            logger.debug("Gelu/FastGelu not fused")

        if embed == 0:
            logger.debug("Embed Layer not fused")

        if attention == 0:
            logger.warning("Attention not fused")

        return is_perfect<|MERGE_RESOLUTION|>--- conflicted
+++ resolved
@@ -465,11 +465,7 @@
         """
         op_count = self.get_fused_operator_statistics()
         embed = op_count["EmbedLayerNormalization"]
-<<<<<<< HEAD
-        attention = op_count["Attention"] + op_count["QOrderedAttention"]
-=======
         attention = op_count["Attention"] + op_count["MultiHeadAttention"] + op_count["QOrderedAttention"]
->>>>>>> 8372c86e
         gelu = op_count["Gelu"] + op_count["BiasGelu"] + op_count["FastGelu"]
         layer_norm = op_count["LayerNormalization"] + op_count["SkipLayerNormalization"]
         is_perfect = (embed > 0) and (attention > 0) and (attention == gelu) and (layer_norm >= 2 * attention)
