--- conflicted
+++ resolved
@@ -319,11 +319,7 @@
 
     compute_info.compute_func = [](FunctionState state, const OrtApi* /* api */, OrtKernelContext* context) {
       Ort::KernelContext ctx(context);
-<<<<<<< HEAD
-      
-=======
-
->>>>>>> 8372c86e
+
       nnapi::Model* model = reinterpret_cast<nnapi::Model*>(state);
       const size_t num_inputs = ctx.GetInputCount();
       const size_t num_outputs = ctx.GetOutputCount();
