// Copyright (c) Microsoft Corporation. All rights reserved.
// Licensed under the MIT License.

#include "core/providers/cpu/tensor/pad.h"

#include "core/framework/op_kernel_type_control_utils.h"
#include "core/providers/common.h"
#include "core/providers/cpu/tensor/utils.h"
#include "core/providers/op_kernel_type_control.h"
#include "core/util/math.h"

// there's no way to use a raw pointer as the copy destination with std::copy_n
// (which gsl::copy uses with span::data() which returns a raw pointer) with the 14.11 toolset
// without generating a 4996 warning. going through an iterator is way too much overhead so turn off the warning.
#ifdef _MSC_VER
#pragma warning(disable : 4996)
#endif

namespace onnxruntime {

// Register a kernel for kMsDomain (contrib op) Pad
#ifndef DISABLE_CONTRIB_OPS

namespace contrib {
// TODO: Remove this contrib kernel registration and the schema from the appropriate places
// once Keras Mask RCNN is shipped with all ONNX domain ops

// Currently this kernel is required to support Keras Mask-RCNN
// only float type is supported
ONNX_OPERATOR_KERNEL_EX(Pad,
                        kMSDomain,
                        1,
                        kCpuExecutionProvider,
                        KernelDefBuilder().TypeConstraint("T", DataTypeImpl::GetTensorType<float>()),
                        onnxruntime::Pad);

}  // namespace contrib

#endif

namespace op_kernel_type_control {
ORT_SPECIFY_OP_KERNEL_ARG_DEFAULT_TYPES(
    kCpuExecutionProvider, kOnnxDomain, Pad, 2, Input, 0,
    float,
    double);

ORT_SPECIFY_OP_KERNEL_ARG_DEFAULT_TYPES(
    kCpuExecutionProvider, kOnnxDomain, Pad, 11, Input, 0,
    float,
    double,
    int32_t,
    int64_t,
    uint32_t,
    uint64_t,
    int8_t,
    uint8_t);

ORT_SPECIFY_OP_KERNEL_ARG_DEFAULT_TYPES(
    kCpuExecutionProvider, kOnnxDomain, Pad, 13, Input, 0,
    float,
    double,
    int32_t,
    int64_t,
    uint32_t,
    uint64_t,
    int8_t,
    uint8_t,
    bool);

ORT_SPECIFY_OP_KERNEL_ARG_DEFAULT_TYPES(
    kCpuExecutionProvider, kOnnxDomain, Pad, 18, Input, 0,
    float,
    double,
    int32_t,
    int64_t,
    uint32_t,
    uint64_t,
    int8_t,
    uint8_t,
    bool);

ORT_SPECIFY_OP_KERNEL_ARG_REQUIRED_TYPES(
    kCpuExecutionProvider, kOnnxDomain, Pad, 11, Input, 0, int32_t, int64_t);
ORT_SPECIFY_OP_KERNEL_ARG_REQUIRED_TYPES(
    kCpuExecutionProvider, kOnnxDomain, Pad, 13, Input, 0, int32_t, int64_t);
ORT_SPECIFY_OP_KERNEL_ARG_REQUIRED_TYPES(
    kCpuExecutionProvider, kOnnxDomain, Pad, 18, Input, 0, int32_t, int64_t);
}  // namespace op_kernel_type_control

using EnabledPad2Types = ORT_OP_KERNEL_ARG_ENABLED_TYPE_LIST(
    kCpuExecutionProvider, kOnnxDomain, Pad, 2, Input, 0);
using EnabledPad11Types = ORT_OP_KERNEL_ARG_ENABLED_TYPE_LIST(
    kCpuExecutionProvider, kOnnxDomain, Pad, 11, Input, 0);
using EnabledPad13Types = ORT_OP_KERNEL_ARG_ENABLED_TYPE_LIST(
    kCpuExecutionProvider, kOnnxDomain, Pad, 13, Input, 0);
using EnabledPad18Types = ORT_OP_KERNEL_ARG_ENABLED_TYPE_LIST(
    kCpuExecutionProvider, kOnnxDomain, Pad, 18, Input, 0);


using AllEnabledPadTypes =
    utils::TypeSetUnion<
        EnabledPad2Types,
        EnabledPad11Types,
        EnabledPad13Types>;

// only float type is supported for opset-10
ONNX_CPU_OPERATOR_VERSIONED_KERNEL(
    Pad,
    2, 10,
    KernelDefBuilder().TypeConstraint(
        "T",
        BuildKernelDefConstraintsFromTypeList<EnabledPad2Types>()),
    Pad);

// The interface for the 'Pad' op was changed in opset-11
// 'pads' and 'value' (attributes previously) became inputs in this version
// The core logic remains the same

ONNX_CPU_OPERATOR_VERSIONED_KERNEL(
    Pad,
    11, 12,
    KernelDefBuilder().TypeConstraint(
        "T",
        BuildKernelDefConstraintsFromTypeList<EnabledPad11Types>()),
    Pad);

ONNX_CPU_OPERATOR_VERSIONED_KERNEL(
    Pad,
    13, 17,
    KernelDefBuilder().TypeConstraint(
        "T",
        BuildKernelDefConstraintsFromTypeList<EnabledPad13Types>()),
    Pad);

ONNX_CPU_OPERATOR_KERNEL(
    Pad,
    18,
    KernelDefBuilder()
        .TypeConstraint(
            "T",
<<<<<<< HEAD
            BuildKernelDefConstraintsFromTypeList<EnabledPad13Types>()),
=======
            BuildKernelDefConstraintsFromTypeList<EnabledPad18Types>()),
>>>>>>> 8372c86e
    Pad);


using PadsVector = PadBase::PadsVector;

// This is the general padding method to n-dimensionally do edge or reflection padding (based on the inputDelta values)
template <typename T>
static void PadAxis(T* output, T* input, ptrdiff_t input_delta, ptrdiff_t input_pitch,
                    size_t block_size, size_t block_count) {
  for (size_t block_index = 0; block_index < block_count; block_index++) {
    for (size_t i = 0; i < block_size; i++) {
      *output++ = *input;
      input += input_delta;
    }
    input += input_pitch;
  }
}

// These are optimizations of PadAxis. The inner loop is removed since the innermost axis has a blockSize of 1,
// and inputPitch and inputDelta are just a single value added each iteration.
template <typename T>
static void PadInnermostAxis(T* output, T* input, ptrdiff_t input_delta, size_t block_count) {
  for (size_t block_index = 0; block_index < block_count; block_index++) {
    *output++ = *input;
    input += input_delta;
  }
}

// For constant padding, there is no input, just a size to write the constant to
template <typename T>
static void PadAxisConstant(T* output, T constant, size_t size) {
  if (size == 1) {
    *output = constant;
  } else if (size == 2) {
    *output = constant;
    *(output + 1) = constant;
  } else {
    // This would be faster with SSE instructions.
    // That would mean to have an implementation for each type (uint8, uint32, uint64).
    T* end = output + size;
    for (; output != end;)
      *output++ = constant;
  }
}

Status PadBase::HandleDimValueZero(const Mode& mode, const TensorShape& input_shape, TensorShape& output_shape) {
  switch (mode) {
    case Mode::Constant: {
      // default behavior is fine
      break;
    }
    case Mode::Edge: {
      // match numpy behavior of failing if mode is 'edge' and there's an attempt to pad a dimension with value of 0
      for (size_t i = 0, end = input_shape.NumDimensions(); i < end; ++i) {
        if (input_shape[i] == 0 && output_shape[i] > 0) {
          return ORT_MAKE_STATUS(ONNXRUNTIME, FAIL,
                                 "Cannot use 'edge' mode to pad dimension with a value of 0. Input shape:",
                                 input_shape);
        }
      }
      break;
    }
    case Mode::Reflect: {
      // match numpy behavior of failing if mode is 'reflect' and there's an attempt to pad a dimension with value of 0
      for (size_t i = 0, end = input_shape.NumDimensions(); i < end; ++i) {
        if (input_shape[i] == 0 && output_shape[i] > 0) {
          return ORT_MAKE_STATUS(ONNXRUNTIME, FAIL,
                                 "Cannot use 'reflect' mode to pad dimension with a value of 0. Input shape:",
                                 input_shape);
        }
      }
      break;
    }
    default:
      return ORT_MAKE_STATUS(ONNXRUNTIME, FAIL, "Unexpected mode of ", static_cast<int>(mode));
  }

  return Status::OK();
}

// special handling for edge case where the input has one or more dims with value of 0
template <typename T>
static Status PadInputWithDimValueOfZero(OpKernelContext* ctx,
                                         const Mode& mode,
                                         const TensorShape& input_shape,
                                         TensorShapeVector& output_dims,
                                         T value) {
  TensorShape output_shape(output_dims);
  ORT_RETURN_IF_ERROR(PadBase::HandleDimValueZero(mode, input_shape, output_shape));

  auto& output_tensor = *ctx->Output(0, output_shape);

  // we need to add pads if mode is constant, otherwise the output has one or more dim values of 0 so is empty
  if (mode == Mode::Constant) {
    // we add pads with the default value to all dims including those with a value of 0
    auto* output = reinterpret_cast<T*>(output_tensor.MutableDataRaw());
    std::fill_n(output, output_shape.Size(), value);
  }

  return Status::OK();
}

// Flatten no padding inner most Axis, so one memcpy cover multiple Axis.
// For example, for a shape of [1,224,224,3] with padding [0,3,3,0,0,3,3,0], can be flatten as
// [1,224,224*3] with padding [0,3,3*3,0,3,3*3].
static void FlattenInnerShape(const TensorShapeVector& input_dims, const PadsVector& pads,
                              const PadsVector& slices, TensorShapeVector& reshaped_dims) {
  size_t dims_count = input_dims.size();
  size_t inner_axis = dims_count - 1;
  size_t inner_size = 1;

  // Find all inner most dimensions that can be flattened.
  do {
    inner_size *= static_cast<size_t>(input_dims[inner_axis]);

    if (inner_axis == 0)
      break;

    // Break on first Axis that has padding
    if (!(pads[inner_axis] == 0 && pads[inner_axis + dims_count] == 0 &&
          slices[inner_axis] == 0 && slices[inner_axis + dims_count] == 0))
      break;

  } while (inner_axis-- > 0);

  reshaped_dims.reserve(inner_axis + 1);
  std::copy(input_dims.cbegin(), input_dims.cbegin() + inner_axis + 1, std::back_inserter(reshaped_dims));

  // Flatten inner axis.
  reshaped_dims[inner_axis] = inner_size;
}

static void ReshapePads(const PadsVector& src_pad, size_t src_dim_count, size_t new_dim_count,
                        size_t inner_no_pad_size, PadsVector& reshaped_pad) {
  size_t inner_axis = new_dim_count - 1;
  std::copy(src_pad.begin(), src_pad.begin() + inner_axis, reshaped_pad.begin());
  std::copy(src_pad.begin() + src_dim_count, src_pad.begin() + src_dim_count + inner_axis,
            reshaped_pad.begin() + new_dim_count);

  // Flatten inner axis.
  reshaped_pad[inner_axis] = src_pad[inner_axis] * inner_no_pad_size;
  reshaped_pad[inner_axis + new_dim_count] = src_pad[inner_axis + src_dim_count] * inner_no_pad_size;
}

template <typename T>
static Status PadImpl(OpKernelContext* ctx,
                      const PadsVector& pads,
                      const PadsVector& slices,
                      const Mode& mode,
                      T value) {
  if (!utils::HasTypeWithSameSize<AllEnabledPadTypes, T>()) {
    return ORT_MAKE_STATUS(ONNXRUNTIME, FAIL, "Input data type not supported in this build.");
  }

  const auto& input_tensor = *ctx->Input<Tensor>(0);
  const auto& orig_input_shape = input_tensor.Shape();
  auto output_dims(orig_input_shape.AsShapeVector());
  size_t data_rank = output_dims.size();

  // make copy of raw_pads as it may be mutated below
  ORT_ENFORCE(data_rank > 0, "Input tensor has no dimensions");
  ORT_ENFORCE(data_rank * 2 == pads.size(), "'pads' has wrong number of values");

  // Reshape input dims
  TensorShapeVector reshaped_input_dims;
  FlattenInnerShape(output_dims, pads, slices, reshaped_input_dims);

  // Reshape padding
  size_t new_dims_count = reshaped_input_dims.size();
  size_t inner_axis = new_dims_count - 1;
  size_t inner_no_pad_size = onnxruntime::narrow<size_t>(output_dims[inner_axis] > 0
                                 ? reshaped_input_dims[inner_axis] / output_dims[inner_axis]
                                 : 0);
  PadsVector reshaped_pad(2 * new_dims_count), reshaped_slice(2 * new_dims_count);
  ReshapePads(pads, data_rank, new_dims_count, inner_no_pad_size, reshaped_pad);
  ReshapePads(slices, data_rank, new_dims_count, inner_no_pad_size, reshaped_slice);

  TensorShapeVector reshaped_output_dims = reshaped_input_dims;
  TensorShapeVector input_starts;
  TensorShapeVector input_extents;

  // Calculate output dimensions, and handle any negative padding
  input_starts.reserve(new_dims_count);
  input_extents.reserve(new_dims_count);
  for (size_t i = 0; i < new_dims_count; i++) {
    input_starts.push_back(-1 * reshaped_slice[i]);
    input_extents.push_back(reshaped_input_dims[i] + reshaped_slice[i] + reshaped_slice[i + new_dims_count]);
    reshaped_output_dims[i] += reshaped_pad[i] + reshaped_pad[i + new_dims_count] +
                               reshaped_slice[i] + reshaped_slice[i + new_dims_count];
  }

  for (size_t i = 0; i < data_rank; i++) {
    output_dims[i] += pads[i] + pads[i + data_rank] + slices[i] + slices[i + data_rank];
  }

  // special case an input with one or more dim values of 0. edge case that is easier to handle
  // separately than to complicate all the code for normal usage.
  if (orig_input_shape.Size() == 0) {
    return PadInputWithDimValueOfZero(ctx, mode, orig_input_shape, output_dims, value);
  }

  TensorShape input_shape(reshaped_input_dims);
  SliceIterator<T> input(input_tensor, input_shape, input_starts, input_extents, {});

  // output_shape need to keep original.
  TensorShape output_shape(output_dims);
  auto& output_tensor = *ctx->Output(0, output_shape);
  auto* output = reinterpret_cast<T*>(output_tensor.MutableDataRaw());

  TensorPitches output_pitches(reshaped_output_dims);
  size_t alignSkip = 0;  // Amount to skip to align to where the next input tensor data needs to be written

  // Initial skip, sum up the begin padding on each axis
  for (size_t i = 0; i < new_dims_count; i++)
    alignSkip += SafeInt<size_t>(reshaped_pad[i] )* output_pitches[i];

  ExtentAxisCounters input_counters(input_extents);

  switch (mode) {
    case Mode::Constant:
      // Loop over the output tensor, writing out padding between the blocks of copied data
      // On loop entry, 'pad' is already set to the first continuous block of padding, and
      // after every pass through the inner loop it gets set to the next continuous pad size.
      while (input_counters) {
        output += alignSkip;
        {
          T* axisStart = output;
          output = input.CopyInnermostAxisSolitaryInnerStep(output);

          int64_t prePad = reshaped_pad[inner_axis];
          int64_t postPad = reshaped_pad[inner_axis + new_dims_count];
          PadAxisConstant(axisStart - prePad, value, onnxruntime::narrow<size_t>(prePad));
          PadAxisConstant(output, value, onnxruntime::narrow<size_t>(postPad));
          output += postPad;
          alignSkip = onnxruntime::narrow<size_t>(prePad);
        }
        // Calculate the size of the next block of padding (skipping over the innermost axis since that's already done)
        while (input_counters.Increment()) {
          ptrdiff_t inner_pitch = onnxruntime::narrow<std::ptrdiff_t>(output_pitches[input_counters.Axis()]);
          T* axisStart = output - inner_pitch * input_extents[input_counters.Axis()];
          int64_t prePad = reshaped_pad[input_counters.Axis()];
          int64_t postPad = reshaped_pad[input_counters.Axis() + new_dims_count];
          PadAxisConstant(axisStart - prePad * inner_pitch, value, SafeInt<std::ptrdiff_t>(prePad) * inner_pitch);
          PadAxisConstant(output, value, SafeInt<ptrdiff_t>(postPad) * inner_pitch);
          output += inner_pitch * postPad;
          alignSkip += inner_pitch * SafeInt<size_t>(prePad);
        }
      }
      break;

    case Mode::Edge:
      // Loop over the output tensor, writing out padding between the blocks of copied data
      // On loop entry, 'pad' is already set to the first continuous block of padding, and
      // after every pass through the inner loop it gets set to the next continuous pad size.
      while (input_counters) {
        output += alignSkip;
        {
          T* axisStart = output;
          output = input.CopyInnermostAxisSolitaryInnerStep(output);

          int64_t prePad = reshaped_pad[inner_axis];
          int64_t postPad = reshaped_pad[inner_axis + new_dims_count];
          if (inner_no_pad_size == 1) {
            PadAxisConstant(axisStart - prePad, *axisStart, onnxruntime::narrow<size_t>(prePad));
            PadAxisConstant(output, *(output - 1), onnxruntime::narrow<size_t>(postPad));
          } else {
            // When inner_most axis(es) do not need pad, above PadAxisConstant() do not fit for Edge mode.
            // Also general loop below after handling first pad axis with non-pad axis works fine.
            PadAxis(axisStart - prePad, axisStart, 1, -ptrdiff_t(inner_no_pad_size), inner_no_pad_size, onnxruntime::narrow<size_t>(pads[inner_axis]));
            PadAxis(output, output - inner_no_pad_size, 1, -ptrdiff_t(inner_no_pad_size), inner_no_pad_size, onnxruntime::narrow<size_t>(pads[inner_axis + data_rank]));
          }
          output += postPad;
          alignSkip = onnxruntime::narrow<size_t>(prePad);
        }
        // Calculate the size of the next block of padding (skipping over the innermost axis since that's already done)
        while (input_counters.Increment()) {
          ptrdiff_t inner_pitch = onnxruntime::narrow<std::ptrdiff_t>(output_pitches[input_counters.Axis()]);
          T* axisStart = output - inner_pitch * input_extents[input_counters.Axis()];
          int64_t prePad = reshaped_pad[input_counters.Axis()];
          int64_t postPad = reshaped_pad[input_counters.Axis() + new_dims_count];
          PadAxis(axisStart - prePad * inner_pitch, axisStart, 1, -inner_pitch, inner_pitch, onnxruntime::narrow<size_t>(prePad));
          PadAxis(output, output - inner_pitch, 1, -inner_pitch, inner_pitch, onnxruntime::narrow<size_t>(postPad));
          output += inner_pitch * postPad;
          alignSkip += inner_pitch * SafeInt<size_t>(prePad);
        }
      }
      break;

    case Mode::Reflect:
      // Loop over the output tensor, writing out padding between the blocks of copied data
      // On loop entry, 'pad' is already set to the first continuous block of padding, and
      // after every pass through the inner loop it gets set to the next continuous pad size.
      while (input_counters) {
        output += alignSkip;
        {
          T* axisStart = output;
          output = input.CopyInnermostAxisSolitaryInnerStep(output);

          int64_t prePad = reshaped_pad[inner_axis];
          int64_t postPad = reshaped_pad[inner_axis + new_dims_count];
          if (inner_no_pad_size == 1) {
            PadInnermostAxis(axisStart - prePad, axisStart + prePad, -1 /* inputDelta */, onnxruntime::narrow<size_t>(prePad));
            PadInnermostAxis(output, output - 2, -1 /* inputDelta */, onnxruntime::narrow<size_t>(postPad));
          } else {
            // When inner_most axis(es) do not need pad, Above PadInnermostAxis() do not fit for Reflect mode.
            PadAxis(axisStart - prePad, axisStart + prePad, 1, -ptrdiff_t(inner_no_pad_size * 2), inner_no_pad_size, onnxruntime::narrow<size_t>(pads[inner_axis]));
            PadAxis(output, output - 2 * inner_no_pad_size, 1, -ptrdiff_t(inner_no_pad_size * 2), inner_no_pad_size, onnxruntime::narrow<size_t>(pads[inner_axis + data_rank]));
          }
          output += postPad;
          alignSkip = onnxruntime::narrow<size_t>(prePad);
        }
        // Calculate the size of the next block of padding (skipping over the innermost axis since that's already done)
        while (input_counters.Increment()) {
          ptrdiff_t inner_pitch = onnxruntime::narrow<std::ptrdiff_t>(output_pitches[input_counters.Axis()]);
          T* axisStart = output - inner_pitch * input_extents[input_counters.Axis()];
          int64_t prePad = reshaped_pad[input_counters.Axis()];
          int64_t postPad = reshaped_pad[input_counters.Axis() + new_dims_count];
          PadAxis(axisStart - prePad * inner_pitch, axisStart + prePad * inner_pitch, 1, -inner_pitch * 2,
                  inner_pitch, onnxruntime::narrow<size_t>(prePad));
          PadAxis(output, output - 2 * inner_pitch, 1, -inner_pitch * 2, inner_pitch, onnxruntime::narrow<size_t>(postPad));
          output += inner_pitch * postPad;
          alignSkip += inner_pitch * SafeInt<size_t>(prePad);
        }
      }
      break;
  }

  return Status::OK();
}

union PadValue {
  uint64_t u64;
  uint32_t u32;
  uint8_t u8;
  double f64;
  float f32;
};

static PadValue PadValueFromFloat(float value, MLDataType data_type) {
  PadValue result;
  if (data_type == DataTypeImpl::GetType<float>()) {
    result.f32 = value;
  } else if (data_type == DataTypeImpl::GetType<double>()) {
    result.f64 = value;
  } else {
    ORT_THROW("Unsupported input data type of ", data_type);
  }
  return result;
}

template <class T>
void ComputePadWithAxes(
    gsl::span<const int64_t> pads_tensor_raw_data,
    gsl::span<const T> axes_tensor_raw_data,
    size_t data_rank,
    PadsVector& pads) {
  size_t axes_size = axes_tensor_raw_data.size();
  for (size_t i = 0; i < axes_size; ++i) {
    int64_t axis = HandleNegativeAxis(onnxruntime::narrow<int64_t>(axes_tensor_raw_data[i]), data_rank);
    pads[onnxruntime::narrow<size_t>(axis)] = pads_tensor_raw_data[i];                          // xi_begin
    pads[data_rank + onnxruntime::narrow<size_t>(axis)] = pads_tensor_raw_data[axes_size + i];  // xi_end
  }
}

Status Pad::Compute(OpKernelContext* ctx) const {
  const Tensor& input_tensor = *ctx->Input<Tensor>(0);
  MLDataType data_type = input_tensor.DataType();
  const auto element_size = data_type->Size();
  PadsVector pads;
  PadsVector slices;
  const PadsVector* pads_to_use;
  const PadsVector* slices_to_use;
  PadValue value;

  // kOnnxDomain Pad opset >= 11 (Or) kMsDomain opset == 1
  if (is_dynamic_) {
    size_t data_rank = input_tensor.Shape().NumDimensions();

    const Tensor& pads_tensor = *ctx->Input<Tensor>(1);
    auto pads_tensor_dims = pads_tensor.Shape().GetDims();
    ORT_ENFORCE(pads_tensor_dims.size() == 1 || (pads_tensor_dims.size() == 2 && pads_tensor_dims[0] == 1),
                "Pads tensor should be a 1D tensor of shape [2 * num_axes] "
                "or a 2D tensor of shape [1, 2 * num_axes]");
    const int64_t* pads_tensor_raw_data = pads_tensor.Data<int64_t>();
    size_t pads_size = static_cast<size_t>(pads_tensor.Shape().Size());
    pads.reserve(2 * data_rank);

    const Tensor* axes_tensor = ctx->Input<Tensor>(3);
    if (axes_tensor) {
      const auto& axes_tensor_dims = axes_tensor->Shape().GetDims();
      ORT_ENFORCE(axes_tensor_dims.size() == 1, "Axes tensor should be a 1D tensor ");
      int64_t axes_size = axes_tensor_dims[0];

      pads.resize(2 * data_rank, 0);
      if (axes_tensor->IsDataType<int32_t>()) {
        const int32_t* axes_tensor_raw_data = axes_tensor->Data<int32_t>();
        ComputePadWithAxes<int32_t>(
          {pads_tensor_raw_data, onnxruntime::narrow<size_t>(2 * axes_size)},
          {axes_tensor_raw_data, onnxruntime::narrow<size_t>(axes_size)},
          data_rank,
          pads);
      } else if(axes_tensor->IsDataType<int64_t>()) {
        const int64_t* axes_tensor_raw_data = axes_tensor->Data<int64_t>();
        ComputePadWithAxes<int64_t>(
          {pads_tensor_raw_data, onnxruntime::narrow<size_t>(2 * axes_size)},
          {axes_tensor_raw_data, onnxruntime::narrow<size_t>(axes_size)},
          data_rank,
          pads);
      }
    } else {
      ORT_ENFORCE(pads_size == 2 * data_rank,
                  "Pads tensor size should be equal to twice the input dimension count ");
      for (size_t i = 0; i < pads_size; ++i) {
        pads.push_back(pads_tensor_raw_data[i]);
      }
    }

    // Separate out any negative pads into the slices array
    slices.assign(pads.size(), 0);
    for (size_t index = 0; index < pads.size(); index++) {
      if (pads[index] < 0) {
        slices[index] = pads[index];
        pads[index] = 0;
      }
    }

    value.u64 = 0U;
    const Tensor* value_tensor = ctx->Input<Tensor>(2);
    if (nullptr != value_tensor) {
      ORT_ENFORCE(value_tensor->DataType() == data_type &&
                      value_tensor->Shape().Size() == 1,
                  "Value tensor should be a 1D tensor of size 1 with the same type as that of the input tensor");
      const void* value_data = value_tensor->DataRaw();
      switch (element_size) {
        case sizeof(uint32_t):
          value.u32 = reinterpret_cast<const uint32_t*>(value_data)[0];
          break;
        case sizeof(uint64_t):
          value.u64 = reinterpret_cast<const uint64_t*>(value_data)[0];
          break;
        case sizeof(uint8_t):
          value.u8 = reinterpret_cast<const uint8_t*>(value_data)[0];
          break;
        default:
          ORT_THROW("Unsupported input data type of ", data_type);
      }
    }

    pads_to_use = &pads;
    slices_to_use = &slices;
  } else {
    // kOnnxDomain Pad opset < 11
    // In the earlier opset versions of Pad, the type for 'value' attribute was always float,
    // irrespective of the data type of the actual input to be padded
    value = PadValueFromFloat(value_, data_type);
    pads_to_use = &pads_;
    slices_to_use = &slices_;
  }

  Status pad_status{};
  switch (element_size) {
    case sizeof(uint32_t):
      pad_status = PadImpl<uint32_t>(ctx, *pads_to_use, *slices_to_use, mode_, value.u32);
      break;
    case sizeof(uint64_t):
      pad_status = PadImpl<uint64_t>(ctx, *pads_to_use, *slices_to_use, mode_, value.u64);
      break;
    case sizeof(uint8_t):
      pad_status = PadImpl<uint8_t>(ctx, *pads_to_use, *slices_to_use, mode_, value.u8);
      break;
    default:
      pad_status = ORT_MAKE_STATUS(ONNXRUNTIME, FAIL, "Unsupported input data type of ", data_type);
      break;
  }
  return pad_status;
}
};  // namespace onnxruntime<|MERGE_RESOLUTION|>--- conflicted
+++ resolved
@@ -138,11 +138,7 @@
     KernelDefBuilder()
         .TypeConstraint(
             "T",
-<<<<<<< HEAD
-            BuildKernelDefConstraintsFromTypeList<EnabledPad13Types>()),
-=======
             BuildKernelDefConstraintsFromTypeList<EnabledPad18Types>()),
->>>>>>> 8372c86e
     Pad);
 
 
