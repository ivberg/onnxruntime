--- conflicted
+++ resolved
@@ -266,11 +266,7 @@
     // parallel copy the data across
     auto status = DispatchStridedCopy<EnabledDataTypes>(ctx->GetOperatorThreadPool(),
                                                         *p.output_tensor,
-<<<<<<< HEAD
-                                                        onnxruntime::narrow<size_t>(initial_output_offset),
-=======
                                                         onnxruntime::narrow<ptrdiff_t>(initial_output_offset),
->>>>>>> 8372c86e
                                                         output_strides_for_copy,
                                                         prep.tensor->Shape(),
                                                         *prep.tensor,
