--- conflicted
+++ resolved
@@ -3,10 +3,7 @@
 
 #include "precomp.h"
 #include "GraphDescBuilder.h"
-<<<<<<< HEAD
-=======
 #include <stack>
->>>>>>> 8372c86e
 
 using namespace Windows::AI::MachineLearning::Adapter;
 
@@ -156,10 +153,6 @@
         IDMLDevice* device,
         const void* executionHandle)
     {
-<<<<<<< HEAD
-        
-=======
->>>>>>> 8372c86e
         const gsl::span<const std::string> subGraphInputArgNames = indexedSubGraph.GetMetaDef()->inputs;
         const gsl::span<const std::string> subGraphOutputArgNames = indexedSubGraph.GetMetaDef()->outputs;
         struct NodeAndIndex
@@ -197,20 +190,12 @@
         std::vector<DML_INTERMEDIATE_GRAPH_EDGE_DESC> graphIntermediateEdges;
         std::vector<DML_OUTPUT_GRAPH_EDGE_DESC> graphOutputEdges;
 
-<<<<<<< HEAD
-        // Avoid using separate command lists for small graphs. This value can be reduced by tuning the 
-=======
         // Avoid using separate command lists for small graphs. This value can be reduced by tuning the
->>>>>>> 8372c86e
         // flushing behavior of DmlCommandRecorder.  Its current behavior is to assume that graphs contain
         // enough GPU work to be worth flushing immediately.
         const uint32_t minNodeCountToReuseCommandList = 5;
         bool reuseCommandList = false;
-<<<<<<< HEAD
-        
-=======
-
->>>>>>> 8372c86e
+
         if (indexedSubGraph.nodes.size() >= minNodeCountToReuseCommandList)
         {
             reuseCommandList = true;
@@ -234,11 +219,7 @@
 
         // Iterate through each node and create a corresponding node in the new graph
         // We can iterate the nodes in any order because the edge connectivity will take care of the topological order
-<<<<<<< HEAD
-        for (size_t sortedNodeIndex : indexedSubGraph.nodes) 
-=======
         for (size_t sortedNodeIndex : indexedSubGraph.nodes)
->>>>>>> 8372c86e
         {
             const onnxruntime::Node& node = *graph.GetNode(sortedNodeIndex);
 
@@ -270,29 +251,16 @@
                 executionHandle,
                 /*out*/ &graphNodeCreateInfo
             );
-<<<<<<< HEAD
 
             // Create a map between operatorGraphNodeIndex to mainGraphNodeIndex.
             std::unordered_map<uint32_t, uint32_t> operatorGraphNodeIndexToMainGraphNodeIndexMap;
             uint32_t graphNodeCount = gsl::narrow_cast<uint32_t>(graphNodes.size());
             const bool isNodeAsOpDesc = graphNodeCreateInfo.nodesAsOperatorDesc.size() > 0;
-            
-            if (isNodeAsOpDesc)
-            {
-                // Can't populate graphNodes vector at this point, because operatorDesc may get modified later.
-                for (uint32_t nodeIndex = 0; nodeIndex < graphNodeCreateInfo.nodeCount; nodeIndex++) 
-=======
-
-            // Create a map between operatorGraphNodeIndex to mainGraphNodeIndex.
-            std::unordered_map<uint32_t, uint32_t> operatorGraphNodeIndexToMainGraphNodeIndexMap;
-            uint32_t graphNodeCount = gsl::narrow_cast<uint32_t>(graphNodes.size());
-            const bool isNodeAsOpDesc = graphNodeCreateInfo.nodesAsOperatorDesc.size() > 0;
 
             if (isNodeAsOpDesc)
             {
                 // Can't populate graphNodes vector at this point, because operatorDesc may get modified later.
                 for (uint32_t nodeIndex = 0; nodeIndex < graphNodeCreateInfo.nodeCount; nodeIndex++)
->>>>>>> 8372c86e
                 {
                     ORT_THROW_HR_IF(E_UNEXPECTED, !graphNodeCreateInfo.nodesAsOperatorDesc[nodeIndex]);
                     operatorGraphNodeIndexToMainGraphNodeIndexMap.emplace(nodeIndex, graphNodeCount++);
@@ -300,11 +268,7 @@
             }
             else
             {
-<<<<<<< HEAD
-                for (uint32_t nodeIndex = 0; nodeIndex < graphNodeCreateInfo.nodeCount; nodeIndex++) 
-=======
                 for (uint32_t nodeIndex = 0; nodeIndex < graphNodeCreateInfo.nodeCount; nodeIndex++)
->>>>>>> 8372c86e
                 {
                     ORT_THROW_HR_IF(E_UNEXPECTED, !graphNodeCreateInfo.nodesAsIDMLOperator[nodeIndex].Get());
                     operatorGraphNodeIndexToMainGraphNodeIndexMap.emplace(nodeIndex, graphNodeCount++);
@@ -338,13 +302,8 @@
                         graphInputEdges.push_back(edge);
 
                         // If this is a constant input, set the appropriate flags on the desc
-<<<<<<< HEAD
-                        if (isNodeAsOpDesc && 
-                            dmlFusedNodeInputIndex < isConstGpuGraphInputCount && 
-=======
                         if (isNodeAsOpDesc &&
                             dmlFusedNodeInputIndex < isConstGpuGraphInputCount &&
->>>>>>> 8372c86e
                             isConstGpuGraphInput[dmlFusedNodeInputIndex])
                         {
                             auto& graphInputNode = graphNodeCreateInfo.nodesAsOperatorDesc[operatorGraphInputEdge.ToNodeIndex];
@@ -384,13 +343,8 @@
                 const onnxruntime::NodeArg* arg = node.OutputDefs()[operatorGraphOutputEdge.GraphOutputIndex];
                 if (arg->Exists())
                 {
-<<<<<<< HEAD
-                    nameToNodeAndIndexMap[arg->Name()] = NodeAndIndex { 
-                        operatorGraphNodeIndexToMainGraphNodeIndexMap[operatorGraphOutputEdge.FromNodeIndex], 
-=======
                     nameToNodeAndIndexMap[arg->Name()] = NodeAndIndex {
                         operatorGraphNodeIndexToMainGraphNodeIndexMap[operatorGraphOutputEdge.FromNodeIndex],
->>>>>>> 8372c86e
                         operatorGraphOutputEdge.FromNodeOutputIndex
                     };
                 }
@@ -407,10 +361,7 @@
 
                     NodeInfo nodeInfo = {};
                     nodeInfo.op = std::move(op);
-<<<<<<< HEAD
-=======
                     nodeInfo.name = node.Name();
->>>>>>> 8372c86e
                     graphNodes.push_back(std::move(nodeInfo));
                 }
             }
