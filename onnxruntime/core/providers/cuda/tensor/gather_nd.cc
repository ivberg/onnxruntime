--- conflicted
+++ resolved
@@ -135,19 +135,8 @@
       ver,                                                                \
       TIndex,                                                             \
       kCudaExecutionProvider,                                             \
-<<<<<<< HEAD
-      (*KernelDefBuilder::Create())                                       \
-          .TypeConstraint("T",                                            \
-                          std::vector<MLDataType>{                        \
-                              DataTypeImpl::GetTensorType<float>(),       \
-                              DataTypeImpl::GetTensorType<double>(),      \
-                              DataTypeImpl::GetTensorType<MLFloat16>(),   \
-                              DataTypeImpl::GetTensorType<int64_t>(),     \
-                          })                                              \
-=======
       KernelDefBuilder()                                                  \
           .TypeConstraint("T", GATHER_ND_T_TENSOR_TYPES)                  \
->>>>>>> 6285ee23
           .TypeConstraint("Tind", DataTypeImpl::GetTensorType<TIndex>()), \
       GatherND<TIndex>);
 
