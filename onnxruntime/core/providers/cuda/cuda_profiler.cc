--- conflicted
+++ resolved
@@ -12,110 +12,9 @@
 
 #if defined(USE_CUDA) && defined(ENABLE_CUDA_PROFILING) && defined(CUDA_VERSION) && CUDA_VERSION >= 11000
 
-<<<<<<< HEAD
-void CUPTIAPI CudaProfiler::BufferCompleted(CUcontext, uint32_t, uint8_t* buffer, size_t, size_t validSize) {
-  CUptiResult status;
-  CUpti_Activity* record = NULL;
-  if (validSize > 0) {
-    do {
-      status = cuptiActivityGetNextRecord(buffer, validSize, &record);
-      if (status == CUPTI_SUCCESS) {
-        if (CUPTI_ACTIVITY_KIND_CONCURRENT_KERNEL == record->kind) {
-          CUpti_ActivityKernel3* kernel = (CUpti_ActivityKernel3*)record;
-          stats.push_back({kernel->name, kernel->streamId,
-                           kernel->gridX, kernel->gridY, kernel->gridZ,
-                           kernel->blockX, kernel->blockY, kernel->blockZ,
-                           static_cast<int64_t>(kernel->start),
-                           static_cast<int64_t>(kernel->end),
-                           kernel->correlationId});
-        } else if (CUPTI_ACTIVITY_KIND_MEMCPY == record->kind) {
-          CUpti_ActivityMemcpy3* mmcpy = (CUpti_ActivityMemcpy3*)record;
-          stats.push_back({GetMemcpyKindString((CUpti_ActivityMemcpyKind)mmcpy->copyKind),
-                           mmcpy->streamId, -1, -1, -1, -1, -1, -1,
-                           static_cast<int64_t>(mmcpy->start),
-                           static_cast<int64_t>(mmcpy->end),
-                           mmcpy->correlationId});
-        } else if (CUPTI_ACTIVITY_KIND_EXTERNAL_CORRELATION == record->kind) {
-          auto correlation = reinterpret_cast<const CUpti_ActivityExternalCorrelation*>(record);
-          id_map.insert({correlation->correlationId, correlation->externalId});
-        }
-      } else if (status == CUPTI_ERROR_MAX_LIMIT_REACHED) {
-        break;
-      }
-    } while (1);
-  }
-  free(buffer);
-}
-
-bool CudaProfiler::StartProfiling(TimePoint /* profiling_start_time */) {
-  if (!enabled.test_and_set()) {
-    if (cuptiActivityEnable(CUPTI_ACTIVITY_KIND_RUNTIME) == CUPTI_SUCCESS &&
-        cuptiActivityEnable(CUPTI_ACTIVITY_KIND_DRIVER) == CUPTI_SUCCESS &&
-        cuptiActivityEnable(CUPTI_ACTIVITY_KIND_CONCURRENT_KERNEL) == CUPTI_SUCCESS &&
-        cuptiActivityEnable(CUPTI_ACTIVITY_KIND_MEMCPY) == CUPTI_SUCCESS &&
-        cuptiActivityEnable(CUPTI_ACTIVITY_KIND_EXTERNAL_CORRELATION) == CUPTI_SUCCESS &&
-        cuptiActivityRegisterCallbacks(BufferRequested, BufferCompleted) == CUPTI_SUCCESS) {
-      initialized_ = true;
-      return true;
-    } else {
-      DisableEvents();
-      enabled.clear();
-      return false;
-    }
-  }
-  return false;
-}
-
-void CudaProfiler::EndProfiling(TimePoint start_time, Events& events) {
-  std::map<uint64_t, std::vector<EventRecord>> event_map;
-  if (initialized_) {
-    DisableEvents();
-    cuptiActivityFlushAll(1);
-    int64_t profiling_start = std::chrono::duration_cast<std::chrono::nanoseconds>(start_time.time_since_epoch()).count();
-    for (const auto& stat : stats) {
-      std::initializer_list<std::pair<std::string, std::string>> args = {{"op_name", ""},
-                                                                         {"stream", std::to_string(stat.stream_)},
-                                                                         {"grid_x", std::to_string(stat.grid_x_)},
-                                                                         {"grid_y", std::to_string(stat.grid_y_)},
-                                                                         {"grid_z", std::to_string(stat.grid_z_)},
-                                                                         {"block_x", std::to_string(stat.block_x_)},
-                                                                         {"block_y", std::to_string(stat.block_y_)},
-                                                                         {"block_z", std::to_string(stat.block_z_)}};
-      EventRecord event{
-          KEVENT, -1, -1, demangle(stat.name_), DUR(profiling_start, stat.start_), DUR(stat.start_, stat.stop_), {args.begin(), args.end()}};
-      auto ts = id_map[stat.correlation_id];
-      if (event_map.find(ts) == event_map.end()) {
-        event_map.insert({ts, {event}});
-      } else {
-        event_map[ts].push_back(std::move(event));
-      }
-    }
-    auto insert_iter = events.begin();
-    for (auto& map_iter : event_map) {
-      auto ts = static_cast<long long>(map_iter.first);
-      while (insert_iter != events.end() && insert_iter->ts < ts) {
-        insert_iter++;
-      }
-      if (insert_iter != events.end() && insert_iter->ts == ts) {
-        for (auto& evt_iter : map_iter.second) {
-          evt_iter.args["op_name"] = insert_iter->args["op_name"];
-        }
-        insert_iter = events.insert(insert_iter + 1, map_iter.second.begin(), map_iter.second.end());
-      } else {
-        insert_iter = events.insert(insert_iter, map_iter.second.begin(), map_iter.second.end());
-      }
-      while (insert_iter != events.end() && insert_iter->cat == EventCategory::KERNEL_EVENT) {
-        insert_iter++;
-      }
-    }
-    cuptiFinalize();
-    Clear();
-  }  //if initialized
-=======
 CudaProfiler::CudaProfiler() {
   auto& manager = CUPTIManager::GetInstance();
   client_handle_ = manager.RegisterClient();
->>>>>>> 8372c86e
 }
 
 CudaProfiler::~CudaProfiler() {
@@ -123,47 +22,7 @@
   manager.DeregisterClient(client_handle_);
 }
 
-<<<<<<< HEAD
-void CudaProfiler::Stop(uint64_t) {
-  if (initialized_) {
-    uint64_t last_id{0};
-    cuptiActivityPopExternalCorrelationId(CUPTI_EXTERNAL_CORRELATION_KIND_UNKNOWN, &last_id);
-  }
-}
-
-void CudaProfiler::DisableEvents() {
-  cuptiActivityDisable(CUPTI_ACTIVITY_KIND_EXTERNAL_CORRELATION);
-  cuptiActivityDisable(CUPTI_ACTIVITY_KIND_CONCURRENT_KERNEL);
-  cuptiActivityDisable(CUPTI_ACTIVITY_KIND_MEMCPY);
-  cuptiActivityDisable(CUPTI_ACTIVITY_KIND_DRIVER);
-  cuptiActivityDisable(CUPTI_ACTIVITY_KIND_RUNTIME);
-}
-
-void CudaProfiler::Clear() {
-  if (initialized_) {
-    id_map.clear();
-    stats.clear();
-    initialized_ = false;
-    enabled.clear();
-  }
-}
-
-#else  // for cuda 10.x, no profiling
-
-void CUPTIAPI CudaProfiler::BufferRequested(uint8_t**, size_t*, size_t*) {}
-void CUPTIAPI CudaProfiler::BufferCompleted(CUcontext, uint32_t, uint8_t*, size_t, size_t) {}
-bool CudaProfiler::StartProfiling() { return false; }
-void CudaProfiler::EndProfiling(TimePoint, Events&) {}
-CudaProfiler::~CudaProfiler() {}
-void CudaProfiler::Start(uint64_t) {}
-void CudaProfiler::Stop(uint64_t) {}
-void CudaProfiler::DisableEvents() {}
-void CudaProfiler::Clear() {}
-
-#endif
-=======
 #endif /* #if defined(USE_CUDA) && defined(ENABLE_CUDA_PROFILING) && defined(CUDA_VERSION) && CUDA_VERSION >= 11000 */
->>>>>>> 8372c86e
 
 }  // namespace profiling
 }  // namespace onnxruntime