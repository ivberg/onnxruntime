--- conflicted
+++ resolved
@@ -65,23 +65,6 @@
 
 void printPerformanceCounts(const std::vector<OVProfilingInfo>& performanceMap,
                             std::ostream& stream, std::string deviceName);
-<<<<<<< HEAD
-#endif
-
-void printPerformanceCounts(const std::map<std::string, InferenceEngine::InferenceEngineProfileInfo>& performanceMap,
-                            std::ostream& stream, std::string deviceName);
-
-std::vector<std::pair<std::string, InferenceEngine::InferenceEngineProfileInfo>>
-perfCountersSorted(std::map<std::string, InferenceEngine::InferenceEngineProfileInfo> perfMap);
-
-void FillInputBlob(InferenceEngine::Blob::Ptr& inputBlob, size_t batch_slice_idx,
-                   std::string input_name, Ort::KernelContext& context,
-                   InferenceEngine::Precision precision, const SubGraphContext& subgraph_context);
-
-void FillOutputBlob(InferenceEngine::Blob::Ptr& outputBlob, Ort::UnownedValue& output_tensor,
-                    InferenceEngine::Precision precision, size_t batch_slice_idx);
-=======
->>>>>>> 8372c86e
 
 void printPerformanceCounts(OVInferRequestPtr request, std::ostream& stream, std::string deviceName);
 
