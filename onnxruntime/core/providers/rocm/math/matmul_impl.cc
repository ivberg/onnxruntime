// Copyright (c) Microsoft Corporation. All rights reserved.
// Licensed under the MIT License.

#include "core/providers/rocm/math/matmul_impl.h"

#include "core/providers/rocm/rocm_allocator.h"
#include "core/providers/rocm/rocm_kernel.h"
#include "core/providers/rocm/tunable/gemm.h"

namespace onnxruntime {
namespace rocm {

// StridedBatchedGemm can be used for the following GEMM computation
// C[pnm] = A[pnk]*B[km] or C[pnm] = A[pnk]*B[pkm]
static bool CanUseStridedBatchedGemm(const TensorShape& left_shape,
                                     const TensorShape& right_shape,
                                     bool transa, bool transb,
                                     bool trans_batch_a, bool trans_batch_b,
                                     int64_t& stride_A, int64_t& stride_B,
                                     int64_t& stride_C, int64_t& batch_count) {
  size_t left_num_dims = left_shape.NumDimensions();
  size_t right_num_dims = right_shape.NumDimensions();

  if (!(left_num_dims >= 3 && right_num_dims >= 2)) {
    return false;
  }

  size_t left_leading_axis = trans_batch_a ? 0 : left_num_dims - 2;
  size_t right_leading_axis = trans_batch_b ? 0 : right_num_dims - 2;
  int64_t left_p = left_shape.SizeToDimension(left_num_dims - 2);
  if (trans_batch_a) {
    left_p = left_p * left_shape[left_num_dims - 2] / left_shape[0];
  }
  int64_t left_k =
      transa ? left_shape[left_leading_axis] : left_shape[left_num_dims - 1];

  if (right_num_dims >= 3) {
    int64_t right_p = right_shape.SizeToDimension(right_num_dims - 2);
    if (trans_batch_b) {
      right_p = right_p * right_shape[right_num_dims - 2] / right_shape[0];
    }
    if (left_p != right_p) {
      return false;
    }
  }

  int64_t right_k = transb ? right_shape[right_num_dims - 1]
                           : right_shape[right_leading_axis];
  if (left_k != right_k) {
    return false;
  }

  int64_t n =
      transa ? left_shape[left_num_dims - 1] : left_shape[left_leading_axis];
  int64_t m = transb ? right_shape[right_leading_axis]
                     : right_shape[right_num_dims - 1];
  stride_A = n * left_k / (trans_batch_a ? left_shape[0] : 1);
  stride_B = right_num_dims == 2 ? 0 : right_k * m / (trans_batch_b ? right_shape[0] : 1);
  stride_C = n * m;
  batch_count = left_p;
  return true;
}

template <typename T>
Status MatMulImpl(const RocmKernel* op, MatMulComputeHelper& helper,
                  const T* left_x_data, const T* right_x_data, T* output_y_data,
                  const TensorShape& left_shape, const TensorShape& right_shape,
                  bool transa, bool transb, bool trans_batch_a, bool trans_batch_b,
                  const float alpha, onnxruntime::Stream* stream) {
  typedef typename ToHipType<T>::MappedType HipT;

  using tunable::blas::BlasOp;
  BlasOp transA = transa ? BlasOp::Trans : BlasOp::NonTrans;
  BlasOp transB = transb ? BlasOp::Trans : BlasOp::NonTrans;

  const int lda = helper.Lda(transa);
  const int ldb = helper.Ldb(transb);
  const int ldc = helper.Ldc();
  int64_t stride_A, stride_B, stride_C, batch_count;

  auto hip_stream = static_cast<hipStream_t>(stream->GetHandle());
  auto rocblas_handle = op->GetRocblasHandle(static_cast<RocmStream*>(stream));

  if (helper.OutputOffsets().size() == 1) {
<<<<<<< HEAD
    using tunable::blas::BlasOp;
    BlasOp transA = transa ? BlasOp::Trans : BlasOp::NonTrans;
    BlasOp transB = transb ? BlasOp::Trans : BlasOp::NonTrans;
    return tunable::blas::column_major::Gemm(
        op->IsTunableOpEnabled(), op->Stream(),
        op->RocblasHandle(), transB, transA, static_cast<int64_t>(helper.N()),
        static_cast<int64_t>(helper.M()), static_cast<int64_t>(helper.K()), t_alpha,
        reinterpret_cast<const HipT*>(right_x_data), ldb,
        reinterpret_cast<const HipT*>(left_x_data), lda, t_zero,
=======
    return tunable::blas::column_major::Gemm(
        op->GetTuningContext(), hip_stream, rocblas_handle,
        transB, transA,
        helper.N(), helper.M(), helper.K(),
        alpha,
        reinterpret_cast<const HipT*>(right_x_data), ldb,
        reinterpret_cast<const HipT*>(left_x_data), lda,
        /*beta=*/0.0f,
>>>>>>> 8372c86e
        reinterpret_cast<HipT*>(output_y_data), ldc);
  } else if (CanUseStridedBatchedGemm(left_shape, right_shape,
                                      transa, transb, trans_batch_a, trans_batch_b,
                                      stride_A, stride_B, stride_C, batch_count)) {
    return tunable::blas::column_major::StridedBatchedGemm(
        op->GetTuningContext(), hip_stream, rocblas_handle,
        transB, transA,
        helper.N(), helper.M(), helper.K(),
        alpha,
        reinterpret_cast<const HipT*>(right_x_data), ldb, stride_B,
        reinterpret_cast<const HipT*>(left_x_data), lda, stride_A,
        /*beta=*/0.0f,
        reinterpret_cast<HipT*>(output_y_data), ldc, stride_C,
        batch_count);
  }

  // Fill offsets when needed.
  helper.FillOffsets();
  RocmKernel::RocmAsyncBuffer<const HipT*> left_arrays(op, helper.LeftOffsets().size());
  RocmKernel::RocmAsyncBuffer<const HipT*> right_arrays(op, helper.RightOffsets().size());
  RocmKernel::RocmAsyncBuffer<HipT*> output_arrays(op, helper.OutputOffsets().size());
  MatMulComputeHelper::OffsetToArrays(
      reinterpret_cast<const HipT*>(left_x_data),
      helper.LeftOffsets(), left_arrays.CpuSpan());
  MatMulComputeHelper::OffsetToArrays(
      reinterpret_cast<const HipT*>(right_x_data),
      helper.RightOffsets(), right_arrays.CpuSpan());
  MatMulComputeHelper::OffsetToArrays(
      reinterpret_cast<HipT*>(output_y_data),
      helper.OutputOffsets(), output_arrays.CpuSpan());
  ORT_RETURN_IF_ERROR(left_arrays.CopyToGpu(stream));
  ORT_RETURN_IF_ERROR(right_arrays.CopyToGpu(stream));
  ORT_RETURN_IF_ERROR(output_arrays.CopyToGpu(stream));

  // note that onnxruntime OrtValue is row major, while rocblas is column major,
  // so swap left/right operands
  return tunable::blas::column_major::BatchedGemm(
      op->GetTuningContext(), hip_stream, rocblas_handle,
      transB, transA,
      helper.N(), helper.M(), helper.K(),
      alpha,
      right_arrays.GpuPtr(), ldb,
      left_arrays.GpuPtr(), lda,
      /*beta=*/0.0f,
      output_arrays.GpuPtr(), ldc,
      static_cast<int64_t>(helper.OutputOffsets().size()));
}

#define SPECIALIZED_IMPL(T)                                                                    \
  template Status MatMulImpl<T>(const RocmKernel* op, MatMulComputeHelper& helper,             \
                                const T* left_x_data, const T* right_x_data, T* output_y_data, \
                                const TensorShape& left_shape, const TensorShape& right_shape, \
                                bool transa, bool transb,                                      \
                                bool trans_batch_a, bool trans_batch_b,                        \
<<<<<<< HEAD
                                const float t_alpha, const float t_zero);
=======
                                const float t_alpha, onnxruntime::Stream* stream);
>>>>>>> 8372c86e

SPECIALIZED_IMPL(float)
SPECIALIZED_IMPL(double)
SPECIALIZED_IMPL(MLFloat16)
SPECIALIZED_IMPL(BFloat16)

}  // namespace rocm
}  // namespace onnxruntime<|MERGE_RESOLUTION|>--- conflicted
+++ resolved
@@ -82,17 +82,6 @@
   auto rocblas_handle = op->GetRocblasHandle(static_cast<RocmStream*>(stream));
 
   if (helper.OutputOffsets().size() == 1) {
-<<<<<<< HEAD
-    using tunable::blas::BlasOp;
-    BlasOp transA = transa ? BlasOp::Trans : BlasOp::NonTrans;
-    BlasOp transB = transb ? BlasOp::Trans : BlasOp::NonTrans;
-    return tunable::blas::column_major::Gemm(
-        op->IsTunableOpEnabled(), op->Stream(),
-        op->RocblasHandle(), transB, transA, static_cast<int64_t>(helper.N()),
-        static_cast<int64_t>(helper.M()), static_cast<int64_t>(helper.K()), t_alpha,
-        reinterpret_cast<const HipT*>(right_x_data), ldb,
-        reinterpret_cast<const HipT*>(left_x_data), lda, t_zero,
-=======
     return tunable::blas::column_major::Gemm(
         op->GetTuningContext(), hip_stream, rocblas_handle,
         transB, transA,
@@ -101,7 +90,6 @@
         reinterpret_cast<const HipT*>(right_x_data), ldb,
         reinterpret_cast<const HipT*>(left_x_data), lda,
         /*beta=*/0.0f,
->>>>>>> 8372c86e
         reinterpret_cast<HipT*>(output_y_data), ldc);
   } else if (CanUseStridedBatchedGemm(left_shape, right_shape,
                                       transa, transb, trans_batch_a, trans_batch_b,
@@ -156,11 +144,7 @@
                                 const TensorShape& left_shape, const TensorShape& right_shape, \
                                 bool transa, bool transb,                                      \
                                 bool trans_batch_a, bool trans_batch_b,                        \
-<<<<<<< HEAD
-                                const float t_alpha, const float t_zero);
-=======
                                 const float t_alpha, onnxruntime::Stream* stream);
->>>>>>> 8372c86e
 
 SPECIALIZED_IMPL(float)
 SPECIALIZED_IMPL(double)
