// Copyright (c) Microsoft Corporation. All rights reserved.
// Licensed under the MIT License.

#include "core/providers/rocm/math/matmul.h"

#include "core/providers/cpu/math/matmul_helper.h"
#include "core/providers/rocm/math/matmul_impl.h"

namespace onnxruntime {
namespace rocm {

#define REGISTER_KERNEL_TYPED(T)                                  \
  ONNX_OPERATOR_VERSIONED_TYPED_KERNEL_EX(                        \
      MatMul,                                                     \
      kOnnxDomain,                                                \
      1, 8,                                                       \
      T,                                                          \
      kRocmExecutionProvider,                                     \
      (*KernelDefBuilder::Create())                               \
          .TypeConstraint("T", DataTypeImpl::GetTensorType<T>()), \
      MatMul<T>);                                                 \
  ONNX_OPERATOR_VERSIONED_TYPED_KERNEL_EX(                        \
      MatMul,                                                     \
      kOnnxDomain,                                                \
      9, 12,                                                      \
      T,                                                          \
      kRocmExecutionProvider,                                     \
      (*KernelDefBuilder::Create())                               \
          .TypeConstraint("T", DataTypeImpl::GetTensorType<T>()), \
      MatMul<T>);                                                 \
  ONNX_OPERATOR_TYPED_KERNEL_EX(                                  \
      MatMul,                                                     \
      kOnnxDomain,                                                \
      13,                                                         \
      T,                                                          \
      kRocmExecutionProvider,                                     \
      (*KernelDefBuilder::Create())                               \
          .TypeConstraint("T", DataTypeImpl::GetTensorType<T>()), \
      MatMul<T>);

REGISTER_KERNEL_TYPED(float)
REGISTER_KERNEL_TYPED(double)
REGISTER_KERNEL_TYPED(MLFloat16)
REGISTER_KERNEL_TYPED(BFloat16)

template <typename T>
Status MatMul<T>::ComputeInternal(OpKernelContext* ctx) const {
  const Tensor* left_X = ctx->Input<Tensor>(0);
  const Tensor* right_X = ctx->Input<Tensor>(1);

  // Ignore the transpose flag if rank of input being 1.
  // Be noted: numpy.transpose on vector does not change anything.
  bool transa = trans_A_;
  bool transb = trans_B_;
  if (left_X->Shape().NumDimensions() == 1) {
    transa = false;
  }
  if (right_X->Shape().NumDimensions() == 1) {
    transb = false;
  }

  MatMulComputeHelper helper;
  ORT_RETURN_IF_ERROR(helper.Compute(left_X->Shape(), right_X->Shape(), transa,
                                     transb, trans_batch_a_, trans_batch_b_,
                                     false));

  Tensor* Y = ctx->Output(0, helper.OutputShape());

  // Bail out early if the output is going to be empty
  if (Y->Shape().Size() == 0) return Status::OK();

  if (MatMulImpl<T>(this, helper, reinterpret_cast<const T*>(left_X->Data<T>()),
                    reinterpret_cast<const T*>(right_X->Data<T>()),
                    reinterpret_cast<T*>(Y->MutableData<T>()),
                    left_X->Shape(), right_X->Shape(),
<<<<<<< HEAD
                    transa, transb, trans_batch_a_, trans_batch_b_, alpha_, 0.0f) != Status::OK()) {
=======
                    transa, transb, trans_batch_a_, trans_batch_b_, alpha_, ctx->GetComputeStream()) != Status::OK()) {
>>>>>>> 8372c86e
    return Status(common::ONNXRUNTIME, common::FAIL, "MatMulImpl failed");
  }
  return Status::OK();
}

}  // namespace rocm
}  // namespace onnxruntime<|MERGE_RESOLUTION|>--- conflicted
+++ resolved
@@ -73,11 +73,7 @@
                     reinterpret_cast<const T*>(right_X->Data<T>()),
                     reinterpret_cast<T*>(Y->MutableData<T>()),
                     left_X->Shape(), right_X->Shape(),
-<<<<<<< HEAD
-                    transa, transb, trans_batch_a_, trans_batch_b_, alpha_, 0.0f) != Status::OK()) {
-=======
                     transa, transb, trans_batch_a_, trans_batch_b_, alpha_, ctx->GetComputeStream()) != Status::OK()) {
->>>>>>> 8372c86e
     return Status(common::ONNXRUNTIME, common::FAIL, "MatMulImpl failed");
   }
   return Status::OK();
