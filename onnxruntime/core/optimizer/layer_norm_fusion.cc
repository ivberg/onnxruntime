--- conflicted
+++ resolved
@@ -501,11 +501,7 @@
     Node& reduce_mean_node = *graph.GetNode(p_reduce_mean->Index());
     if (!graph_utils::IsSupportedOptypeVersionAndDomain(reduce_mean_node, "ReduceMean", {1, 11, 13, 18}) ||
         reduce_mean_node.GetExecutionProviderType() != pow_node.GetExecutionProviderType() ||
-<<<<<<< HEAD
-        !optimizer_utils::CheckOutputEdges(graph, reduce_mean_node, 1) || !IsSupportedDataType(reduce_mean_node) ||
-=======
         !optimizer_utils::CheckOutputEdges(graph, reduce_mean_node, 1) || !IsSupportedDataType(reduce_mean_node, 1) ||
->>>>>>> 8372c86e
         reduce_mean_node.GetInputEdgesCount() == 0) {
       continue;
     }
