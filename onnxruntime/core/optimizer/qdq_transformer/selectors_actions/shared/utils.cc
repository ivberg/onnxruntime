// Copyright (c) Microsoft Corporation. All rights reserved.
// Licensed under the MIT License.

#if !defined(ORT_MINIMAL_BUILD) || defined(ORT_EXTENDED_MINIMAL_BUILD)

#include "utils.h"

#include <iostream>
#include <string>
#include <vector>

#include <core/graph/graph_viewer.h>
#include <core/providers/common.h>

#include "core/optimizer/qdq_transformer/selectors_actions/qdq_selectors.h"

namespace onnxruntime {
namespace QDQ {

void Selectors::RegisterSelector(const OpVersionsAndSelector::OpVersionsMap& ops_and_versions_in,
                                 std::unique_ptr<NodeGroupSelector> selector_in) {
  auto entry = std::make_unique<OpVersionsAndSelector>(
      ops_and_versions_in,
      std::move(selector_in));

  ORT_IGNORE_RETURN_VALUE(selectors_set_.insert(std::move(entry)));
}

/* static methods to return different operator's OpVersionMap */
static const OpVersionsAndSelector::OpVersionsMap GetMiscOpVersionsMap() {
  return {{"Gather", {}},
          {"Reshape", {}},
          {"Flatten", {}},
          {"Transpose", {}},
          {"MaxPool", {12}},
          {"Resize", {}},
          {"Split", {}},
          {"Squeeze", {}},
          {"Unsqueeze", {}},
          {"Split", {}}};
}

static const OpVersionsAndSelector::OpVersionsMap GetUnaryOpVersionsMap() {
  return {{"AveragePool", {}},
          {"GlobalAveragePool", {}},
<<<<<<< HEAD
          {"Softmax", {}},
          {"Sqrt", {}},
          {"Tanh", {}},
          {"ReduceMean", {}},
          {"ReduceMin", {}},
          {"Relu", {}},
          {"LeakyRelu", {}},
          // Add Slice here instead of MiscOpVersionsMap which requires input & output have same quantization parameter
          {"Slice", {}},
          {"Sigmoid", {}}};
=======
          {"LeakyRelu", {}},
          {"ReduceMean", {}},
          {"Relu", {}},
          {"Sigmoid", {}},
          {"Softmax", {}},
          {"Sqrt", {}}};
>>>>>>> 8372c86e
}
static const OpVersionsAndSelector::OpVersionsMap GetBinaryOpVersionsMap() {
  return {{"Add", {}},
          {"Div", {}},
<<<<<<< HEAD
          {"Sub", {}},
          {"Pow", {}},
          {"Mul", {}}};
=======
          {"Mul", {}},
          {"Pow", {}},
          {"Sub", {}}};
>>>>>>> 8372c86e
}
static const OpVersionsAndSelector::OpVersionsMap GetVariadicOpVersionsMap() {
  return {{"Concat", {}}};
}
static const OpVersionsAndSelector::OpVersionsMap GetConvOpVersionsMap() {
  return {{"Conv", {}}};
}
static const OpVersionsAndSelector::OpVersionsMap GetConvTransposeOpVersionsMap() {
  return {{"ConvTranspose", {}}};
}
static const OpVersionsAndSelector::OpVersionsMap GetMatMulOpVersionsMap() {
  return {{"MatMul", {}}};
}
static const OpVersionsAndSelector::OpVersionsMap GetGemmOpVersionsMap() {
  return {{"Gemm", {}}};
}

/* Selector rules registration related */
void RegisterMiscSelectors(Selectors& qdq_selectors) {
  /* register selectors for miscellaneous ops */
  std::unique_ptr<NodeGroupSelector> selector = std::make_unique<DropQDQNodeGroupSelector>();
  qdq_selectors.RegisterSelector(GetMiscOpVersionsMap(),
                                 std::move(selector));
}

void RegisterUnarySelectors(Selectors& qdq_selectors) {
  /* regsiter selectors for unary ops */
  std::unique_ptr<NodeGroupSelector> selector = std::make_unique<UnaryNodeGroupSelector>();
  qdq_selectors.RegisterSelector(GetUnaryOpVersionsMap(),
                                 std::move(selector));
}

void RegisterBinarySelectors(Selectors& qdq_selectors) {
  /* register selectors for binary ops */
  std::unique_ptr<NodeGroupSelector> selector = std::make_unique<BinaryNodeGroupSelector>();
  qdq_selectors.RegisterSelector(GetBinaryOpVersionsMap(),
                                 std::move(selector));
}

void RegisterVariadicSelectors(Selectors& qdq_selectors) {
  /* register selectors for variadic ops */
  std::unique_ptr<NodeGroupSelector> selector = std::make_unique<VariadicNodeGroupSelector>();
  qdq_selectors.RegisterSelector(GetVariadicOpVersionsMap(),
                                 std::move(selector));
}

void RegisterConvSelector(Selectors& qdq_selectors) {
  /* register selector for conv op */
  std::unique_ptr<NodeGroupSelector> selector = std::make_unique<ConvNodeGroupSelector>();
  qdq_selectors.RegisterSelector(GetConvOpVersionsMap(),
                                 std::move(selector));
}

void RegisterConvTransposeSelector(Selectors& qdq_selectors) {
  // register selector for ConvTranspose op
  // it shares selector with Conv op, they have the same input/output def.
  std::unique_ptr<NodeGroupSelector> selector = std::make_unique<ConvNodeGroupSelector>();
  qdq_selectors.RegisterSelector(GetConvTransposeOpVersionsMap(),
                                 std::move(selector));
}

void RegisterMatMulSelector(Selectors& qdq_selectors) {
  /* register selector for matmul op */
  std::unique_ptr<NodeGroupSelector> selector = std::make_unique<MatMulNodeGroupSelector>();
  qdq_selectors.RegisterSelector(GetMatMulOpVersionsMap(),
                                 std::move(selector));
}

void RegisterGemmSelector(Selectors& qdq_selectors) {
  /* register selector for gemm op */
  std::unique_ptr<NodeGroupSelector> selector = std::make_unique<GemmNodeGroupSelector>();
  qdq_selectors.RegisterSelector(GetGemmOpVersionsMap(),
                                 std::move(selector));
}

void RegisterWhereSelector(Selectors& qdq_selectors) {
  /* register selector for where op */
  std::unique_ptr<NodeGroupSelector> selector = std::make_unique<WhereNodeGroupSelector>();
  OpVersionsAndSelector::OpVersionsMap where_op_versions_map{{"Where", {}}};
  qdq_selectors.RegisterSelector(std::move(where_op_versions_map),
                                 std::move(selector));
}

void SelectorManager::CreateSelectors() {
  RegisterMiscSelectors(qdq_selectors_);
  RegisterUnarySelectors(qdq_selectors_);
  RegisterBinarySelectors(qdq_selectors_);
  RegisterVariadicSelectors(qdq_selectors_);
  RegisterConvSelector(qdq_selectors_);
  RegisterConvTransposeSelector(qdq_selectors_);
  RegisterMatMulSelector(qdq_selectors_);
  RegisterGemmSelector(qdq_selectors_);
  RegisterWhereSelector(qdq_selectors_);
}

void SelectorManager::InitializeSelectorsMap() {
  for (const auto& entry : qdq_selectors_.SelectorsSet()) {
    for (const auto& op_info : entry->op_versions_map) {
      bool inserted = op_type_to_selectors_map_.insert({op_info.first, &*entry}).second;
      ORT_ENFORCE(inserted, "Multiple entries for operator is not supported. OpType=", op_info.first);
    }
  }
}

SelectorManager::SelectorManager() {
  CreateSelectors();
  InitializeSelectorsMap();
}

std::vector<NodeGroup> SelectorManager::GetQDQSelections(const GraphViewer& graph_viewer) const {
  std::vector<NodeGroup> qdq_selections;
  for (auto index : graph_viewer.GetNodesInTopologicalOrder()) {
    const auto* node = graph_viewer.GetNode(index);
    // post layout transformation all the layout sensitive nodes are converted to domain
    // kMSInternalNHWCDomain. Therefore need to allow this domain as well.
    if (node->Domain() != kOnnxDomain && node->Domain() != kMSInternalNHWCDomain) {
      continue;
    }

    auto op_rule = op_type_to_selectors_map_.find(node->OpType());
    if (op_rule == op_type_to_selectors_map_.cend()) {
      continue;
    }

    const auto& op_versions_and_selector = *op_rule->second;

    // check the supported versions if specified
    const auto& versions = op_versions_and_selector.op_versions_map.find(node->OpType())->second;
    if (!versions.empty()) {
      if (std::find(versions.cbegin(), versions.cend(), node->SinceVersion()) == versions.cend()) {
        LOGS_DEFAULT(VERBOSE) << "Op version is not supported for" << node->OpType();
        continue;
      }
    }

    const auto qdq_node_group_selection = op_versions_and_selector.selector->GetQDQSelection(graph_viewer, *node);
    if (qdq_node_group_selection.has_value()) {
      const auto& qdq_group = *qdq_node_group_selection;
      qdq_selections.push_back(qdq_group);
    }
  }

  return qdq_selections;
}

}  // namespace QDQ
}  // namespace onnxruntime

#endif  // !defined(ORT_MINIMAL_BUILD) || defined(ORT_EXTENDED_MINIMAL_BUILD)<|MERGE_RESOLUTION|>--- conflicted
+++ resolved
@@ -36,45 +36,28 @@
           {"Resize", {}},
           {"Split", {}},
           {"Squeeze", {}},
-          {"Unsqueeze", {}},
-          {"Split", {}}};
+          {"Unsqueeze", {}}};
 }
 
 static const OpVersionsAndSelector::OpVersionsMap GetUnaryOpVersionsMap() {
   return {{"AveragePool", {}},
           {"GlobalAveragePool", {}},
-<<<<<<< HEAD
-          {"Softmax", {}},
-          {"Sqrt", {}},
-          {"Tanh", {}},
+          {"LeakyRelu", {}},
           {"ReduceMean", {}},
           {"ReduceMin", {}},
           {"Relu", {}},
-          {"LeakyRelu", {}},
-          // Add Slice here instead of MiscOpVersionsMap which requires input & output have same quantization parameter
+          {"Sigmoid", {}},
           {"Slice", {}},
-          {"Sigmoid", {}}};
-=======
-          {"LeakyRelu", {}},
-          {"ReduceMean", {}},
-          {"Relu", {}},
-          {"Sigmoid", {}},
           {"Softmax", {}},
-          {"Sqrt", {}}};
->>>>>>> 8372c86e
+          {"Sqrt", {}},
+          {"Tanh", {}}};
 }
 static const OpVersionsAndSelector::OpVersionsMap GetBinaryOpVersionsMap() {
   return {{"Add", {}},
           {"Div", {}},
-<<<<<<< HEAD
-          {"Sub", {}},
-          {"Pow", {}},
-          {"Mul", {}}};
-=======
           {"Mul", {}},
           {"Pow", {}},
           {"Sub", {}}};
->>>>>>> 8372c86e
 }
 static const OpVersionsAndSelector::OpVersionsMap GetVariadicOpVersionsMap() {
   return {{"Concat", {}}};
@@ -147,14 +130,6 @@
   /* register selector for gemm op */
   std::unique_ptr<NodeGroupSelector> selector = std::make_unique<GemmNodeGroupSelector>();
   qdq_selectors.RegisterSelector(GetGemmOpVersionsMap(),
-                                 std::move(selector));
-}
-
-void RegisterWhereSelector(Selectors& qdq_selectors) {
-  /* register selector for where op */
-  std::unique_ptr<NodeGroupSelector> selector = std::make_unique<WhereNodeGroupSelector>();
-  OpVersionsAndSelector::OpVersionsMap where_op_versions_map{{"Where", {}}};
-  qdq_selectors.RegisterSelector(std::move(where_op_versions_map),
                                  std::move(selector));
 }
 
@@ -167,7 +142,6 @@
   RegisterConvTransposeSelector(qdq_selectors_);
   RegisterMatMulSelector(qdq_selectors_);
   RegisterGemmSelector(qdq_selectors_);
-  RegisterWhereSelector(qdq_selectors_);
 }
 
 void SelectorManager::InitializeSelectorsMap() {
