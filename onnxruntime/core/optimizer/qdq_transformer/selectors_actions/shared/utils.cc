--- conflicted
+++ resolved
@@ -43,7 +43,6 @@
 static const OpVersionsAndSelector::OpVersionsMap GetUnaryOpVersionsMap() {
   return {{"AveragePool", {}},
           {"GlobalAveragePool", {}},
-<<<<<<< HEAD
           {"Softmax", {}},
           {"Sqrt", {}},
           {"Tanh", {}},
@@ -54,27 +53,13 @@
           // Add Slice here instead of MiscOpVersionsMap which requires input & output have same quantization parameter
           {"Slice", {}},
           {"Sigmoid", {}}};
-=======
-          {"LeakyRelu", {}},
-          {"ReduceMean", {}},
-          {"Relu", {}},
-          {"Sigmoid", {}},
-          {"Softmax", {}},
-          {"Sqrt", {}}};
->>>>>>> b3b9be19
 }
 static const OpVersionsAndSelector::OpVersionsMap GetBinaryOpVersionsMap() {
   return {{"Add", {}},
           {"Div", {}},
-<<<<<<< HEAD
-          {"Sub", {}},
-          {"Pow", {}},
-          {"Mul", {}}};
-=======
           {"Mul", {}},
           {"Pow", {}},
           {"Sub", {}}};
->>>>>>> b3b9be19
 }
 static const OpVersionsAndSelector::OpVersionsMap GetVariadicOpVersionsMap() {
   return {{"Concat", {}}};
