// Copyright (c) Microsoft Corporation. All rights reserved.
// Licensed under the MIT License.

#include "core/session/environment.h"
#include "core/session/allocator_adapters.h"
#include "core/framework/allocatormgr.h"
#include "core/graph/constants.h"
#include "core/graph/op.h"

#if !defined(ORT_MINIMAL_BUILD)
#include "onnx/defs/operator_sets.h"
#include "onnx/defs/operator_sets_ml.h"
#include "core/graph/contrib_ops/internal_nhwc_onnx_opset.h"
#include "core/graph/contrib_ops/ms_opset.h"
#include "core/graph/contrib_ops/onnx_deprecated_opset.h"
#if defined(ENABLE_TRAINING_OPS)
#include "onnx/defs/operator_sets_training.h"
#endif
#endif
#ifndef DISABLE_CONTRIB_OPS
#include "core/graph/contrib_ops/contrib_defs.h"
#endif
#ifdef USE_DML
#include "core/graph/dml_ops/dml_defs.h"
#endif

#include "core/platform/env.h"
#include "core/util/thread_utils.h"

#ifdef ONNXRUNTIME_ENABLE_INSTRUMENT
#include "core/platform/tracing.h"
#endif

#if defined(ENABLE_TRAINING_OPS)
#include "orttraining/core/graph/training_op_defs.h"
#endif
<<<<<<< HEAD

=======
#ifdef ENABLE_TRAINING_CORE
#include "orttraining/core/optimizer/graph_transformer_registry.h"
#endif
>>>>>>> 3b79b8eb
#ifdef ENABLE_TRAINING
#include "orttraining/core/graph/gradient_builder_registry.h"
#include "orttraining/core/graph/optimizer_builder.h"
#include "orttraining/core/graph/optimizer_graph_builder_registry.h"
#include "orttraining/core/graph/loss_function_registry.h"
<<<<<<< HEAD
#include "orttraining/core/optimizer/graph_transformer_registry.h"
=======
>>>>>>> 3b79b8eb
#endif

namespace onnxruntime {
using namespace ::onnxruntime::common;
using namespace ONNX_NAMESPACE;

std::once_flag schemaRegistrationOnceFlag;

Status Environment::Create(std::unique_ptr<logging::LoggingManager> logging_manager,
                           std::unique_ptr<Environment>& environment,
                           const OrtThreadingOptions* tp_options,
                           bool create_global_thread_pools) {
  environment = std::make_unique<Environment>();
  auto status = environment->Initialize(std::move(logging_manager), tp_options, create_global_thread_pools);
  return status;
}

// Ugly but necessary for instances where we want to check equality of two OrtMemoryInfos
// without accounting for OrtAllocatorType in the equality checking process.
// TODO: Should we remove the OrtAllocatorType field from the OrtMemoryInfo struct to
// avoid such problems and also remove the unintuitive phenomenon of binding an allocator
// type to OrtMemoryInfo (which loosely is just device info) ?
static bool AreOrtMemoryInfosEquivalent(
    const OrtMemoryInfo& left, const OrtMemoryInfo& right,
    bool include_allocator_type_for_equivalence_checking = true) {
  if (include_allocator_type_for_equivalence_checking) {
    return left == right;
  } else {
    return left.mem_type == right.mem_type &&
           left.id == right.id &&
           left.device == right.device &&
           strcmp(left.name, right.name) == 0;
  }
}

Status Environment::RegisterAllocator(AllocatorPtr allocator) {
  const auto& mem_info = allocator->Info();

  if (mem_info.device.Type() != OrtDevice::CPU) {
    return ORT_MAKE_STATUS(ONNXRUNTIME, INVALID_ARGUMENT,
                           "Only CPU allocators can be shared between "
                           "multiple sessions for now.");
  }

  // We don't expect millions of allocators getting registered. Hence linear search should be fine.
  auto ite = std::find_if(std::begin(shared_allocators_),
                          std::end(shared_allocators_),
                          [&mem_info](const AllocatorPtr& alloc_ptr) {
                            // We want to do the equality checking of 2 OrtMemoryInfos sans the OrtAllocatorType field.
                            // This is because we want to avoid registering two allocators for the same device that just
                            // differ on OrtAllocatorType.
                            // To be more specific, we want to avoid the scenario where the user calls CreateAndRegiserAllocator()
                            // and registers the ORT-internal arena allocator and then tries to register their own custom
                            // allocator using RegisterAllocator() for the same device that has an OrtAllocatorType as
                            // OrtDeviceAllocator (which is the only accepted value while registering a custom allocator).
                            // If we allowed this, it could potentially cause a lot of confusion as to which shared allocator
                            // to use for that device and we want to avoid having any ugly logic around this.
                            return AreOrtMemoryInfosEquivalent(alloc_ptr->Info(), mem_info, false);
                          });

  if (ite != shared_allocators_.end()) {
    return Status(ONNXRUNTIME, INVALID_ARGUMENT, "An allocator for this device has already been registered for sharing.");
  }

  shared_allocators_.insert(ite, allocator);

  return Status::OK();
}

Status Environment::CreateAndRegisterAllocator(const OrtMemoryInfo& mem_info, const OrtArenaCfg* arena_cfg) {
  // TODO should we allow sharing of non-CPU allocators?
  if (mem_info.device.Type() != OrtDevice::CPU) {
    return ORT_MAKE_STATUS(ONNXRUNTIME, INVALID_ARGUMENT, "Only CPU devices are supported for now.");
  }

  // determine if arena should be used
  bool create_arena = mem_info.alloc_type == OrtArenaAllocator;

#if defined(USE_JEMALLOC) || defined(USE_MIMALLOC)
  // We use these allocators instead of the arena
  create_arena = false;
#elif !(defined(__amd64__) || defined(_M_AMD64))
  // Disable Arena allocator for x86_32 build because it may run into infinite loop when integer overflow happens
  create_arena = false;
#endif

  AllocatorPtr allocator_ptr;
  // create appropriate DeviceAllocatorRegistrationInfo and allocator based on create_arena
  if (create_arena) {
    // defaults in case arena_cfg is nullptr (not supplied by the user)
    size_t max_mem = 0;
    int arena_extend_strategy = -1;
    int initial_chunk_size_bytes = -1;
    int max_dead_bytes_per_chunk = -1;
    int initial_growth_chunk_size_bytes = -1;

    // override with values from the user supplied arena_cfg object
    if (arena_cfg) {
      max_mem = arena_cfg->max_mem;

      arena_extend_strategy = arena_cfg->arena_extend_strategy;
      // validate the value here
      if (!(arena_extend_strategy == -1 || arena_extend_strategy == 0 || arena_extend_strategy == 1)) {
        return ORT_MAKE_STATUS(ONNXRUNTIME, INVALID_ARGUMENT,
                               "Received invalid value for arena extend strategy."
                               " Valid values can be either 0, 1 or -1.");
      }

      initial_chunk_size_bytes = arena_cfg->initial_chunk_size_bytes;
      max_dead_bytes_per_chunk = arena_cfg->max_dead_bytes_per_chunk;
      initial_growth_chunk_size_bytes = arena_cfg->initial_growth_chunk_size_bytes;
    }

    OrtArenaCfg l_arena_cfg{max_mem, arena_extend_strategy, initial_chunk_size_bytes, max_dead_bytes_per_chunk,
                            initial_growth_chunk_size_bytes};
    AllocatorCreationInfo alloc_creation_info{
        [mem_info](int) { return std::make_unique<CPUAllocator>(mem_info); },
        0,
        create_arena,
        l_arena_cfg};
    allocator_ptr = CreateAllocator(alloc_creation_info);
  } else {
    AllocatorCreationInfo alloc_creation_info{[](int) { return std::make_unique<CPUAllocator>(); },
                                              0, create_arena};
    allocator_ptr = CreateAllocator(alloc_creation_info);
  }

  return RegisterAllocator(allocator_ptr);
}

Status Environment::UnregisterAllocator(const OrtMemoryInfo& mem_info) {
  auto ite = std::find_if(std::begin(shared_allocators_),
                          std::end(shared_allocators_),
                          [&mem_info](const AllocatorPtr& alloc_ptr) {
                            // See comment in RegisterAllocator() as to why we
                            // use this method of OrtMemoryInfo equality checking
                            return AreOrtMemoryInfosEquivalent(alloc_ptr->Info(), mem_info, false);
                          });

  if (ite == shared_allocators_.end()) {
    return Status(ONNXRUNTIME, INVALID_ARGUMENT,
                  "No allocator for this device has been registered for sharing.");
  }

  shared_allocators_.erase(ite);

  return Status::OK();
}

Status Environment::Initialize(std::unique_ptr<logging::LoggingManager> logging_manager,
                               const OrtThreadingOptions* tp_options,
                               bool create_global_thread_pools) {
  auto status = Status::OK();

  logging_manager_ = std::move(logging_manager);

  // create thread pools
  if (create_global_thread_pools) {
    create_global_thread_pools_ = true;
    OrtThreadPoolParams to = tp_options->intra_op_thread_pool_params;
    if (to.name == nullptr) {
      to.name = ORT_TSTR("intra-op");
    }
    intra_op_thread_pool_ = concurrency::CreateThreadPool(&Env::Default(), to, concurrency::ThreadPoolType::INTRA_OP);
    to = tp_options->inter_op_thread_pool_params;
    if (to.name == nullptr) {
      to.name = ORT_TSTR("inter-op");
    }
    inter_op_thread_pool_ = concurrency::CreateThreadPool(&Env::Default(), to, concurrency::ThreadPoolType::INTER_OP);
  }

  ORT_TRY {
#if !defined(ORT_MINIMAL_BUILD)
    // Register Microsoft domain with min/max op_set version as 1/1.
    std::call_once(schemaRegistrationOnceFlag, []() {
      auto& domainToVersionRangeInstance = ONNX_NAMESPACE::OpSchemaRegistry::DomainToVersionRange::Instance();
      if (domainToVersionRangeInstance.Map().find(onnxruntime::kMSDomain) == domainToVersionRangeInstance.Map().end()) {
        // External shared providers may have already added kMSDomain
        domainToVersionRangeInstance.AddDomainToVersion(onnxruntime::kMSDomain, 1, 1);
      }
      domainToVersionRangeInstance.AddDomainToVersion(onnxruntime::kMSExperimentalDomain, 1, 1);
      domainToVersionRangeInstance.AddDomainToVersion(onnxruntime::kMSNchwcDomain, 1, 1);

      // we have static registrations for NHWC versions of ONNX operators so this domain needs to extend to the
      // latest ONNX version
      auto onnx_version = domainToVersionRangeInstance.LastReleaseVersionMap()
                              .find(ONNX_NAMESPACE::ONNX_DOMAIN)
                              ->second;
      domainToVersionRangeInstance.AddDomainToVersion(onnxruntime::kMSInternalNHWCDomain, 1, onnx_version);

      domainToVersionRangeInstance.AddDomainToVersion(onnxruntime::kPytorchAtenDomain, 1, 1);
#ifdef USE_DML
      domainToVersionRangeInstance.AddDomainToVersion(onnxruntime::kMSDmlDomain, 1, 1);
#endif
// Register contributed schemas.
// The corresponding kernels are registered inside the appropriate execution provider.
#ifndef DISABLE_CONTRIB_OPS
#ifndef ORT_MINIMAL_BUILD
      RegisterOpSetSchema<contrib::OpSet_Microsoft_ver1>();
      RegisterOpSetSchema<contrib::OpSet_ONNX_Deprecated>();
      // internal opset that has NHWC versions of ONNX operators
      RegisterOpSetSchema<internal_nhwc_onnx::OpSet_Internal_NHWC_ONNX>();
#endif
      contrib::RegisterContribSchemas();
#endif

#ifdef USE_DML
      dml::RegisterDmlSchemas();
#endif
      RegisterOnnxOperatorSetSchema();

#ifndef DISABLE_ML_OPS
      RegisterOnnxMLOperatorSetSchema();
#endif

#if defined(ENABLE_TRAINING_OPS)
      RegisterOnnxTrainingOperatorSetSchema();
#endif

#if defined(ENABLE_TRAINING_OPS)
      // preserve this order until <training schemas>: this depends on operatorsetschema registration.
      training::RegisterTrainingOpSchemas();
#endif
<<<<<<< HEAD

=======
#ifdef ENABLE_TRAINING_CORE
      // <training schemas>
      // This can also be moved inside enable_training. Needs more investigation
      training::GraphTransformerRegistry::GetInstance().RegisterExternalGraphTransformers();
#endif
>>>>>>> 3b79b8eb
#ifdef ENABLE_TRAINING
      training::GradientBuilderRegistry::GetInstance().RegisterGradientBuilders();
      training::LossFunctionRegistry::GetInstance().RegisterNonOperatorLossFunctions();
      training::OptimizerBuilderRegistry::GetInstance().RegisterBuilders();
      training::OptimizerGraphBuilderRegistry::GetInstance().RegisterGraphBuilders();
<<<<<<< HEAD
      // <training schemas>
      // This was added for Apollo and is most probably no longer in use.
      // Can be removed once we have the confirmation.
      training::GraphTransformerRegistry::GetInstance().RegisterExternalGraphTransformers();
=======
>>>>>>> 3b79b8eb
#endif
    });

    // Register MemCpy schema;

    // These ops are internal-only, so register outside of onnx
    static std::vector<std::string> all_fixed_size_types = []() {
      std::vector<std::string> all_types;
      std::vector<std::string> all_tensor_types = OpSchema::all_tensor_types_with_bfloat();
      std::vector<std::string> all_sequence_types = OpSchema::all_tensor_sequence_types();
      all_types.insert(all_types.end(), all_tensor_types.begin(), all_tensor_types.end());
      all_types.insert(all_types.end(), all_sequence_types.begin(), all_sequence_types.end());
      all_types.emplace_back("seq(tensor(bfloat16))");
      all_types.erase(std::remove_if(all_types.begin(), all_types.end(),
                      [](const std::string& s) { return s.find("string") != std::string::npos; }), all_types.end());
      return all_types; }();

    ORT_ATTRIBUTE_UNUSED ONNX_OPERATOR_SCHEMA(MemcpyFromHost)
        .Input(0, "X", "input", "T")
        .Output(0, "Y", "output", "T")
        .TypeConstraint(
            "T",
            all_fixed_size_types,
            "Constrain to all fixed size tensor and sequence types. If the dtype attribute is not provided this must be a valid output type.")
        .TypeAndShapeInferenceFunction(propagateShapeAndTypeFromFirstInput)
        .SetDoc(R"DOC(
Internal copy node
)DOC");

    ORT_ATTRIBUTE_UNUSED ONNX_OPERATOR_SCHEMA(MemcpyToHost)
        .Input(0, "X", "input", "T")
        .Output(0, "Y", "output", "T")
        .TypeConstraint(
            "T",
            all_fixed_size_types,
            "Constrain to all fixed size tensor and sequence types. If the dtype attribute is not provided this must be a valid output type.")
        .TypeAndShapeInferenceFunction(propagateShapeAndTypeFromFirstInput)
        .SetDoc(R"DOC(
Internal copy node
)DOC");

#endif  // !defined(ORT_MINIMAL_BUILD)
    // fire off startup telemetry (this call is idempotent)
    const Env& env = Env::Default();
    env.GetTelemetryProvider().LogProcessInfo();
  }
  ORT_CATCH(const std::exception& ex) {
    ORT_HANDLE_EXCEPTION([&]() {
      status = Status(ONNXRUNTIME, common::RUNTIME_EXCEPTION, std::string{"Exception caught: "} + ex.what());
    });
  }
  ORT_CATCH(...) {
    status = Status{ONNXRUNTIME, common::RUNTIME_EXCEPTION};
  }
  return status;
}

}  // namespace onnxruntime<|MERGE_RESOLUTION|>--- conflicted
+++ resolved
@@ -34,22 +34,12 @@
 #if defined(ENABLE_TRAINING_OPS)
 #include "orttraining/core/graph/training_op_defs.h"
 #endif
-<<<<<<< HEAD
-
-=======
-#ifdef ENABLE_TRAINING_CORE
-#include "orttraining/core/optimizer/graph_transformer_registry.h"
-#endif
->>>>>>> 3b79b8eb
 #ifdef ENABLE_TRAINING
 #include "orttraining/core/graph/gradient_builder_registry.h"
 #include "orttraining/core/graph/optimizer_builder.h"
 #include "orttraining/core/graph/optimizer_graph_builder_registry.h"
 #include "orttraining/core/graph/loss_function_registry.h"
-<<<<<<< HEAD
 #include "orttraining/core/optimizer/graph_transformer_registry.h"
-=======
->>>>>>> 3b79b8eb
 #endif
 
 namespace onnxruntime {
@@ -273,27 +263,15 @@
       // preserve this order until <training schemas>: this depends on operatorsetschema registration.
       training::RegisterTrainingOpSchemas();
 #endif
-<<<<<<< HEAD
-
-=======
-#ifdef ENABLE_TRAINING_CORE
-      // <training schemas>
-      // This can also be moved inside enable_training. Needs more investigation
-      training::GraphTransformerRegistry::GetInstance().RegisterExternalGraphTransformers();
-#endif
->>>>>>> 3b79b8eb
 #ifdef ENABLE_TRAINING
       training::GradientBuilderRegistry::GetInstance().RegisterGradientBuilders();
       training::LossFunctionRegistry::GetInstance().RegisterNonOperatorLossFunctions();
       training::OptimizerBuilderRegistry::GetInstance().RegisterBuilders();
       training::OptimizerGraphBuilderRegistry::GetInstance().RegisterGraphBuilders();
-<<<<<<< HEAD
       // <training schemas>
       // This was added for Apollo and is most probably no longer in use.
       // Can be removed once we have the confirmation.
       training::GraphTransformerRegistry::GetInstance().RegisterExternalGraphTransformers();
-=======
->>>>>>> 3b79b8eb
 #endif
     });
 
