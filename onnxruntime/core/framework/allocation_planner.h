--- conflicted
+++ resolved
@@ -113,15 +113,11 @@
       const InlinedHashMap<OrtValueName, OrtMemoryInfo>& outer_scope_arg_to_location_map,
       const OrtValueNameIdxMap& ort_value_name_idx_map,
       const ISequentialPlannerContext& context,
-<<<<<<< HEAD
       const ExecutionProviders& execution_providers,
       const IStreamCommandHandleRegistry& stream_handle_registry,
       const std::string& partition_config_file,
       const logging::Logger& logger,
-      std::unique_ptr<SequentialExecutionPlan>& plan);
-=======
       std::optional<SequentialExecutionPlan>& plan);
->>>>>>> 173bcdbc
 };
 
 }  // namespace onnxruntime