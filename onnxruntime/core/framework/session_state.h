--- conflicted
+++ resolved
@@ -293,24 +293,13 @@
   InlinedVector<BufferUniquePtr>& GetMutableWeightsBuffers() noexcept { return weights_buffers_; }
 
   const NodeIndexInfo& GetNodeIndexInfo() const;
-<<<<<<< HEAD
-
-#if !defined(ORT_MINIMAL_BUILD)
-  void UpdateToBeExecutedNodes(gsl::span<int const> fetch_mlvalue_idxs);
-  const InlinedHashSet<NodeIndex>* GetToBeExecutedNodes(gsl::span<int const> fetch_mlvalue_idxs) const;
-=======
 #ifdef ENABLE_TRAINING
   void UpdateToBeExecutedRange(gsl::span<int const> fetch_mlvalue_idxs);
   const InlinedHashSet<NodeIndex>* GetToBeExecutedRange(gsl::span<int const> fetch_mlvalue_idxs) const;
->>>>>>> 8372c86e
 #endif
 
   Status FinalizeSessionState(const std::basic_string<PATH_CHAR_TYPE>& graph_loc,
                               const KernelRegistryManager& kernel_registry_manager,
-<<<<<<< HEAD
-                              const SessionOptions& session_options = {},
-=======
->>>>>>> 8372c86e
                               bool remove_initializers = true,
                               bool saving_ort_format = false);
 
