{
   "$schema": "https://json.schemastore.org/component-detection-manifest.json",
   "Registrations": [
      {
         "component": {
            "type": "git",
            "git": {
               "commitHash": "215105818dfde3174fe799600bb0f3cae233d0bf",
               "repositoryUrl": "https://github.com/abseil/abseil-cpp.git"
            }
         }
      },
      {
<<<<<<< HEAD
        "component": {
          "Type": "maven",
          "maven": { "GroupId": "org.junit.platform", "ArtifactId": "junit-platform-console-standalone", "Version": "1.6.2" },
          "DevelopmentDependency": true
        }
      },
      {
        "component": {
          "Type": "maven",
          "maven": { "GroupId": "com.google.protobuf", "ArtifactId": "protobuf-java", "Version": "3.21.7" },
          "DevelopmentDependency": true
        }
      },      
      {
         "component": {
=======
         "component": {
            "Type": "maven",
            "maven": {
               "GroupId": "org.junit.platform",
               "ArtifactId": "junit-platform-console-standalone",
               "Version": "1.6.2"
            },
            "DevelopmentDependency": true
         }
      },
      {
         "component": {
            "Type": "maven",
            "maven": {
               "GroupId": "com.google.protobuf",
               "ArtifactId": "protobuf-java",
               "Version": "3.21.7"
            },
            "DevelopmentDependency": true
         }
      },
      {
         "component": {
>>>>>>> 8372c86e
            "type": "git",
            "git": {
               "commitHash": "2379917985919ed3918dc12cad47f469f245be7a",
               "repositoryUrl": "https://github.com/apache/tvm.git"
            },
            "comments": "needed for TVM EP"
         }
      },
      {
         "component": {
            "type": "git",
            "git": {
               "commitHash": "cabe04d6d6b05356fa8f9741704924788f0dd762",
               "repositoryUrl": "https://github.com/agauniyal/rang.git"
            },
            "comments": "dependency from tvm"
         }
      },
      {
         "component": {
            "type": "git",
            "git": {
               "commitHash": "a3bcc6981d5dad3afb212689e2c7853d1b1ee45d",
               "repositoryUrl": "https://github.com/NVIDIA/cutlass.git"
            },
            "comments": "dependency from tvm"
         }
      },
      {
         "component": {
            "type": "git",
            "git": {
               "commitHash": "08f7c7e69f8ea61a0c4151359bc8023be8e9217b",
               "repositoryUrl": "https://github.com/tlc-pack/libbacktrace.git"
            },
            "comments": "dependency from tvm"
         }
      },
      {
         "component": {
            "type": "git",
            "git": {
               "commitHash": "36a91576edf633479c78649e050f18dd2ddc8103",
               "repositoryUrl": "https://github.com/apache/incubator-tvm-vta.git"
            },
            "comments": "dependency from tvm"
         }
      },
      {
         "component": {
            "type": "git",
            "git": {
               "commitHash": "111c9be5188f7350c2eac9ddaedd8cca3d7bf394",
               "repositoryUrl": "https://github.com/kazuho/picojson.git"
            },
            "comments": "dependency from tvm"
         }
      },
      {
         "component": {
            "type": "git",
            "git": {
               "commitHash": "b5e4186d7ab63458e79084842dced166be2ca5b5",
               "repositoryUrl": "https://github.com/lammertb/libcrc.git"
            },
            "comments": "dependency from tvm"
         }
      },
      {
         "component": {
            "type": "git",
            "git": {
               "commitHash": "e4a4c02764d37c9c3db0d64c4996651a3ef9513c",
               "repositoryUrl": "https://github.com/dmlc/HalideIR.git"
            }
         }
      },
      {
         "component": {
            "type": "git",
            "git": {
               "commitHash": "bee4d1dd8dc1ee4a1fd8fa6a96476c2f8b7492a3",
               "repositoryUrl": "https://github.com/dmlc/dlpack.git"
            }
         }
      },
      {
         "component": {
            "type": "git",
            "git": {
               "commitHash": "4d49691f1a9d944c3b0aa5e63f1db3cad1f941f8",
               "repositoryUrl": "https://github.com/dmlc/dmlc-core.git"
            }
         }
      },
      {
         "component": {
            "type": "git",
            "git": {
               "commitHash": "7de7e5d02bf687f971e7668963649728356e0c20",
               "repositoryUrl": "https://github.com/intel/mkl-dnn.git"
            }
         }
      },
      {
         "component": {
            "type": "git",
            "git": {
               "commitHash": "d860915b0198ddb96f93e9e97a789af156544dc6",
               "repositoryUrl": "https://github.com/tensorflow/tensorflow.git"
            }
         }
      },
      {
         "component": {
            "type": "git",
            "git": {
               "commitHash": "eddf9023206dc40974c26f589ee2ad63a4227a1e",
               "repositoryUrl": "https://github.com/glennrp/libpng.git"
            }
         }
      },
      {
         "component": {
            "type": "git",
            "git": {
               "commitHash": "217f52fb121ef92491e5d5f71394b07ce4ead1d0",
               "repositoryUrl": "https://github.com/KjellKod/g3log.git"
            }
         }
      },
      {
         "component": {
            "type": "git",
            "git": {
               "commitHash": "50893291621658f355bc5b4d450a8d06a563053d",
               "repositoryUrl": "https://github.com/madler/zlib.git"
            }
         }
      },
      {
         "component": {
            "type": "git",
            "git": {
               "commitHash": "d264a2603493fecda607c1d1cda87fedba77d36b",
               "repositoryUrl": "https://github.com/Microsoft/CNTK.git"
            }
         }
      },
      {
         "component": {
            "type": "git",
            "git": {
               "commitHash": "971e2e89d08deeae0139d3011d15646fdac13c92",
               "repositoryUrl": "https://github.com/numpy/numpy.git"
            }
         }
      },
      {
         "component": {
            "type": "git",
            "git": {
               "commitHash": "90537289a04ef5d572496240e2ac3a881be518d2",
               "repositoryUrl": "https://github.com/pytorch/pytorch.git"
            }
         }
      },
      {
         "component": {
            "type": "git",
            "git": {
               "commitHash": "b31f58de6fa8bbda5353b3c77d9be4914399724d",
               "repositoryUrl": "https://github.com/pytorch/pytorch.git"
            },
            "comments": "pytorch 1.6 used by onnxruntime training image"
         }
      },
      {
         "component": {
            "type": "git",
            "git": {
               "commitHash": "7389dbac82d362f296dc2746f10e43ffa1615660",
               "repositoryUrl": "https://github.com/scikit-learn/scikit-learn.git"
            }
         }
      },
      {
         "component": {
            "type": "git",
            "git": {
               "commitHash": "eeebdab16155d34ff8f5f42137da7df4d1c7eab0",
               "repositoryUrl": "https://github.com/BVLC/caffe.git"
            }
         }
      },
      {
         "component": {
            "Type": "other",
            "Other": {
               "Name": "LLVM",
               "Version": "9.0.0",
               "DownloadUrl": "https://releases.llvm.org/9.0.0/llvm-9.0.0.src.tar.xz"
            }
         }
      },
      {
         "component": {
            "Type": "other",
            "Other": {
               "Name": "FreeBSD GetOpt",
               "Version": "12.0.0",
               "DownloadUrl": "https://svnweb.freebsd.org/base/release/12.0.0/lib/libc/stdlib/getopt.c?revision=341707&view=co"
            }
         }
      },
      {
         "component": {
            "Type": "other",
            "Other": {
               "Name": "Boost",
               "Version": "1.69.0",
               "DownloadUrl": "https://boostorg.jfrog.io/artifactory/main/release/1.69.0/source/boost_1_69_0.tar.bz2"
            }
         }
      },
      {
         "component": {
            "git": {
               "commitHash": "02a2a458ac15912d7d87cc1171e811b0c5219ece",
               "repositoryUrl": "https://github.com/grpc/grpc"
            },
            "type": "git"
         }
      },
      {
         "component": {
            "git": {
               "commitHash": "b29b21a81b32ec273f118f589f46d56ad3332420",
               "repositoryUrl": "https://github.com/google/boringssl.git"
            },
            "type": "git"
         }
      },
      {
         "component": {
            "git": {
               "commitHash": "3be1924221e1326df520f8498d704a5c4c8d0cce",
               "repositoryUrl": "https://github.com/c-ares/c-ares.git"
            },
            "type": "git"
         }
      },
      {
         "component": {
            "git": {
               "commitHash": "6599cac0965be8e5a835ab7a5684bbef033d5ad0",
               "repositoryUrl": "https://github.com/llvm-mirror/libcxx.git"
            },
            "type": "git"
         }
      },
      {
         "component": {
            "git": {
               "commitHash": "9245d481eb3e890f708ff2d7dadf2a10c04748ba",
               "repositoryUrl": "https://github.com/llvm-mirror/libcxxabi.git"
            },
            "type": "git"
         }
      },
      {
         "component": {
            "git": {
               "commitHash": "9ce4a77f61c134bbed28bfd5be5cd7dc0e80f5e3",
               "repositoryUrl": "https://github.com/google/upb.git"
            },
            "type": "git"
         }
      },
      {
         "component": {
            "type": "other",
            "Other": {
               "Name": "Go",
               "Version": "1.12.6",
               "DownloadUrl": "https://dl.google.com/go/go1.12.6.linux-amd64.tar.gz"
            }
         }
      },
      {
         "component": {
            "Type": "other",
            "Other": {
               "Name": "OpenMPI",
               "Version": "4.0.0",
               "DownloadUrl": "https://download.open-mpi.org/release/open-mpi/v4.0/openmpi-4.0.0.tar.gz"
            }
         }
      },
      {
         "component": {
            "Type": "other",
            "Other": {
               "Name": "OpenMPI",
               "Version": "4.0.4",
               "DownloadUrl": "https://download.open-mpi.org/release/open-mpi/v4.0/openmpi-4.0.4.tar.gz"
            },
            "comments": "openmpi 4.0.4 used by onnxruntime training image"
         }
      },
      {
         "component": {
            "Type": "git",
            "git": {
               "commitHash": "7db3f9c741d3dfd8dda14ffb537ed251280d2025",
               "repositoryUrl": "https://github.com/mpi4py/mpi4py"
            },
            "comments": "mpi4py 3.0.3 used by onnxruntime training image"
         }
      },
      {
         "component": {
            "Type": "other",
            "Other": {
               "Name": "NCCL",
               "Version": "2.4.8",
               "DownloadUrl": "https://docs.nvidia.com/deeplearning/sdk/nccl-install-guide/index.html"
            }
         }
      },
      {
         "component": {
            "type": "git",
            "git": {
               "commitHash": "67afac65ce64fd4dce1494f43e565e8fe34bdffb",
               "repositoryUrl": "https://android.googlesource.com/platform/frameworks/ml"
            },
            "comments": "used by onnxruntime"
         }
      },
      {
         "component": {
            "type": "git",
            "git": {
               "commitHash": "c30b7da2301202da5f9f0529966944f110e5d6e7",
               "repositoryUrl": "https://github.com/openucx/ucx"
            },
            "comments": "middleware between IB verbs and OpenMPI used by onnxruntime training image"
         }
      },
      {
         "component": {
            "type": "git",
            "git": {
               "commitHash": "63d1e08e64e7e09408eb63cd8dd7c65ad766f277",
               "repositoryUrl": "https://github.com/nodejs/node"
            },
            "comments": "For Nodejs binding"
         }
      },
      {
         "component": {
            "type": "git",
            "git": {
               "commitHash": "56195b3a67d988fa9c6eafdc459d92f0909f4782",
               "repositoryUrl": "https://github.com/pypa/manylinux"
            },
            "comments": "For building our CI build docker image"
         }
      },
      {
         "component": {
            "type": "git",
            "git": {
               "commitHash": "c974557598645360fbabac71352b083117e3cc17",
               "repositoryUrl": "https://gitlab.kitware.com/cmake/cmake"
            },
            "comments": "CMake 3.24.3. For building our CI build docker image"
         }
      },
      {
         "component": {
            "type": "git",
            "git": {
               "commitHash": "1e5d33e9b9b8631b36f061103a30208b206fd03a",
               "repositoryUrl": "https://github.com/python/cpython"
            },
            "comments": "Python 3.9.1"
         }
      },
      {
         "component": {
            "type": "git",
            "git": {
               "commitHash": "6503f05dd59e26a9986bdea097b3da9b3546f45b",
               "repositoryUrl": "https://github.com/python/cpython"
            },
            "comments": "Python 3.8.7"
         }
      },
      {
         "component": {
            "type": "git",
            "git": {
               "commitHash": "13c94747c74437e594b7fc242ff7da668e81887c",
               "repositoryUrl": "https://github.com/python/cpython"
            },
            "comments": "Python 3.7.9"
         }
      },
      {
         "component": {
            "type": "git",
            "git": {
               "commitHash": "c0a9afe2ac1820409e6173bd1893ebee2cf50270",
               "repositoryUrl": "https://github.com/python/cpython"
            },
            "comments": "Python 3.6.12"
         }
      },
      {
         "component": {
            "type": "git",
            "git": {
               "commitHash": "426b022776672fdf3d71ddd98d89af341c88080f",
               "repositoryUrl": "https://github.com/python/cpython"
            },
            "comments": "Python 3.5.10"
         }
      },
      {
         "component": {
            "type": "pip",
            "pip": {
               "Name": "transformers",
               "Version": "2.11.0"
            },
            "comments": "Installed in the training docker image"
         }
      },
      {
         "component": {
            "type": "pip",
            "pip": {
               "Name": "msgpack",
               "Version": "1.0.0"
            },
            "comments": "Installed in the training docker image"
         }
      },
      {
         "component": {
            "type": "pip",
            "pip": {
               "Name": "tensorboardX",
               "Version": "1.8"
            },
            "comments": "Installed in the training docker image"
         }
      },
      {
         "component": {
            "type": "pip",
            "pip": {
               "Name": "tensorboard",
               "Version": "2.3.0"
            },
            "comments": "Installed in the training docker image"
         }
      },
      {
         "component": {
            "type": "git",
            "git": {
               "commitHash": "92cf3702fcfaadc84eb7bef59825a23e0cd84f56",
               "repositoryUrl": "https://github.com/aappleby/smhasher"
            },
            "comments": "MurmurHash3"
         }
      },
      {
         "component": {
            "type": "git",
            "git": {
               "commitHash": "b89da3c5a0aa18fb2c6163ad9984f81ab65b22e3",
               "repositoryUrl": "https://github.com/mestevens/gtest-ios-framework"
            },
            "comments": "gtest-ios-framework"
         }
      },
      {
         "component": {
            "type": "git",
            "git": {
               "commitHash": "277508879878e0a5b5b43599b1bea11f66eb3c6c",
               "repositoryUrl": "https://github.com/dmlc/dlpack.git"
            },
            "comments": "dlpack"
         }
      },
      {
         "component": {
            "Type": "other",
            "Other": {
               "Name": "SQLite3",
               "Version": "3.22.0",
               "DownloadUrl": "http://security.ubuntu.com/ubuntu/pool/main/s/sqlite3/libsqlite3-dev_3.22.0-1ubuntu0.4_amd64.deb"
            }
         }
<<<<<<< HEAD
      }      
=======
      },
      {
         "component": {
            "type": "git",
            "git": {
               "commitHash": "9d0ef119d9fcb9139f831adc224857b791c81140",
               "repositoryUrl": "https://github.com/dlfcn-win32/dlfcn-win32.git"
            },
            "comments": "dlfcn-win32"
         }
      },
      {
         "component": {
            "type": "git",
            "git": {
               "commitHash": "6812205f18ca4ef54372e87e1a13ce4a859434df",
               "repositoryUrl": "https://github.com/python-pillow/Pillow.git"
            },
            "comments": "python-pillow. Implementation logic for anti-aliasing copied by Resize CPU kernel."
         }
      }
>>>>>>> 8372c86e
   ],
   "Version": 1
}<|MERGE_RESOLUTION|>--- conflicted
+++ resolved
@@ -11,23 +11,6 @@
          }
       },
       {
-<<<<<<< HEAD
-        "component": {
-          "Type": "maven",
-          "maven": { "GroupId": "org.junit.platform", "ArtifactId": "junit-platform-console-standalone", "Version": "1.6.2" },
-          "DevelopmentDependency": true
-        }
-      },
-      {
-        "component": {
-          "Type": "maven",
-          "maven": { "GroupId": "com.google.protobuf", "ArtifactId": "protobuf-java", "Version": "3.21.7" },
-          "DevelopmentDependency": true
-        }
-      },      
-      {
-         "component": {
-=======
          "component": {
             "Type": "maven",
             "maven": {
@@ -51,7 +34,6 @@
       },
       {
          "component": {
->>>>>>> 8372c86e
             "type": "git",
             "git": {
                "commitHash": "2379917985919ed3918dc12cad47f469f245be7a",
@@ -561,9 +543,6 @@
                "DownloadUrl": "http://security.ubuntu.com/ubuntu/pool/main/s/sqlite3/libsqlite3-dev_3.22.0-1ubuntu0.4_amd64.deb"
             }
          }
-<<<<<<< HEAD
-      }      
-=======
       },
       {
          "component": {
@@ -585,7 +564,6 @@
             "comments": "python-pillow. Implementation logic for anti-aliasing copied by Resize CPU kernel."
          }
       }
->>>>>>> 8372c86e
    ],
    "Version": 1
 }