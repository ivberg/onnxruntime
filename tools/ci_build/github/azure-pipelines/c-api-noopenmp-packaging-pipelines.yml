parameters:
- name: RunOnnxRuntimeTests
  displayName: Run Tests?
  type: boolean
  default: true

- name: DoCompliance
  displayName: Run Compliance Tasks?
  type: boolean
  default: true

- name: DoEsrp
  displayName: Run code sign tasks? Must be true if you are doing an Onnx Runtime release.
  type: boolean
  default: false

- name: IsReleaseBuild
  displayName: Is a release build? Set it to true if you are doing an Onnx Runtime release.
  type: boolean
  default: false

resources:
  repositories:
  - repository: onnxruntime-inference-examples # The name used to reference this repository in the checkout step
    type: github
    endpoint: ort-examples
    name: microsoft/onnxruntime-inference-examples
  - repository: manylinux
    type: Github
    endpoint: Microsoft
    name: pypa/manylinux
    ref: 1a61614cabfd6b91c6afd6d9e172cc5b838c65fe

jobs:
- template: templates/c-api-cpu.yml
  parameters:
    RunOnnxRuntimeTests: ${{ parameters.RunOnnxRuntimeTests }}
    DoCompliance: ${{ parameters.DoCompliance }}
    DoEsrp: ${{ parameters.DoEsrp }}
    IsReleaseBuild: ${{ parameters.IsReleaseBuild }}
    OrtNugetPackageId: 'Microsoft.ML.OnnxRuntime'
    AdditionalBuildFlags: ''
    AdditionalWinBuildFlags: '--enable_onnx_tests --enable_wcos'
    BuildVariant: 'default'

- job: Linux_C_API_Packaging_GPU_x64
  workspace:
    clean: all
  timeoutInMinutes:  120
  pool: 'Onnxruntime-Linux-GPU'
  variables:
    CUDA_VERSION: '11.6'
  steps:
    - template: templates/set-version-number-variables-step.yml
    - template: templates/get-docker-image-steps.yml
      parameters:
        Dockerfile: tools/ci_build/github/linux/docker/inference/x64/default/cpu/Dockerfile
        Context: tools/ci_build/github/linux/docker/inference/x64/default/cpu
        DockerBuildArgs: "--build-arg BUILD_UID=$( id -u ) --build-arg BASEIMAGE=nvidia/cuda:11.6.2-cudnn8-devel-centos7"
        Repository: onnxruntimecuda11centosbuild

    - script: $(Build.SourcesDirectory)/tools/ci_build/github/linux/build_cuda_c_api_package.sh
      workingDirectory: $(Build.SourcesDirectory)
      displayName: 'Build and Test'

    - template: templates/java-api-artifacts-package-and-publish-steps-posix.yml
      parameters:
          arch: 'linux-x64'
          buildConfig: 'Release'
          artifactName: 'onnxruntime-java-linux-x64-cuda'
          version: '$(OnnxRuntimeVersion)'
          libraryName: 'libonnxruntime.so'
          nativeLibraryName: 'libonnxruntime4j_jni.so'

    - template: templates/c-api-artifacts-package-and-publish-steps-posix.yml
      parameters:
          buildConfig: 'Release'
          artifactName: 'onnxruntime-linux-x64-cuda-$(OnnxRuntimeVersion)'
          artifactNameNoVersionString:  'onnxruntime-linux-x64-cuda'
          libraryName: 'libonnxruntime.so.$(OnnxRuntimeVersion)'

    - template: templates/component-governance-component-detection-steps.yml
      parameters :
        condition : 'succeeded'
    - template: templates/clean-agent-build-directory-step.yml

- template: linux-gpu-tensorrt-packaging-pipeline.yml
  parameters:
      artifactName: 'onnxruntime-linux-x64-tensorrt-$(OnnxRuntimeVersion)'
      artifactNameNoVersionString: 'onnxruntime-linux-x64-tensorrt'
      buildJava: true
      buildJavaOption: '--build_java'

- template: templates/win-ci.yml
  parameters:
    ort_build_pool_name: 'onnxruntime-gpu-tensorrt8-winbuild-t4'
    DoCompliance: ${{ parameters.DoCompliance }}
    DoEsrp: ${{ parameters.DoEsrp }}
    job_name_suffix: gpu
    EnvSetupScript: setup_env_gpu.bat
    buildArch: x64
    msbuildPlatform: x64
    packageName: x64-cuda
    buildparameter: --use_cuda --cuda_version=11.6 --cuda_home="C:\Program Files\NVIDIA GPU Computing Toolkit\CUDA\v11.6" --enable_onnx_tests --enable_wcos --build_java --cmake_extra_defines "CMAKE_CUDA_ARCHITECTURES=37;52;60;61;70;75;80"
    runTests: ${{ parameters.RunOnnxRuntimeTests }}
    buildJava: true
    java_artifact_id: onnxruntime_gpu

- template: templates/win-ci.yml
  parameters:
    ort_build_pool_name: 'onnxruntime-gpu-tensorrt8-winbuild-t4'
    DoCompliance: ${{ parameters.DoCompliance }}
    DoEsrp: ${{ parameters.DoEsrp }}
    job_name_suffix: tensorrt
    EnvSetupScript: setup_env_gpu.bat
    buildArch: x64
    msbuildPlatform: x64
    packageName: x64-tensorrt
    buildparameter: --use_tensorrt --tensorrt_home="C:\local\TensorRT-8.4.1.5.Windows10.x86_64.cuda-11.6.cudnn8.4" --cuda_version=11.6 --cuda_home="C:\Program Files\NVIDIA GPU Computing Toolkit\CUDA\v11.6"  --enable_onnx_tests --enable_wcos --build_java --cmake_extra_defines "CMAKE_CUDA_ARCHITECTURES=37;52;60;61;70;75;80"
    runTests: ${{ parameters.RunOnnxRuntimeTests }}
    buildJava: true
    java_artifact_id: onnxruntime_gpu

- job: Jar_Packaging_GPU
  workspace:
    clean: all
  pool: 'Win-CPU-2021'
  dependsOn:
  - Linux_C_API_Packaging_GPU_x64
  - Linux_C_API_Packaging_GPU_TensorRT_x64
  - Windows_Packaging_gpu
  - Windows_Packaging_tensorrt
  condition: succeeded()
  steps:
  - checkout: self
    submodules: false
  - template: templates/set-version-number-variables-step.yml

  - task: DownloadPipelineArtifact@2
    displayName: 'Download Pipeline Artifact - Win x64'
    inputs:
      buildType: 'current'
      artifactName: 'drop-onnxruntime-java-win-x64-tensorrt'
      targetPath: '$(Build.BinariesDirectory)\java-artifact\onnxruntime-java-win-x64'

  - task: DownloadPipelineArtifact@2
    displayName: 'Download Pipeline Artifact - Linux x64'
    inputs:
      buildType: 'current'
      artifactName: 'drop-onnxruntime-java-linux-x64-cuda'
      targetPath: '$(Build.BinariesDirectory)\java-artifact\onnxruntime-java-linux-x64'

  - task: DownloadPipelineArtifact@2
    displayName: 'Download Pipeline Artifact - Linux x64'
    inputs:
      buildType: 'current'
      artifactName: 'drop-onnxruntime-java-linux-x64-tensorrt'
      targetPath: '$(Build.BinariesDirectory)\java-artifact\onnxruntime-java-linux-x64-tensorrt'

  - task: PowerShell@2
    displayName: 'PowerShell Script'
    inputs:
      targetType: filePath
      filePath: $(Build.SourcesDirectory)\tools\ci_build\github\windows\jar_gpu_packaging.ps1
      failOnStderr: true
      showWarnings: true
      workingDirectory: '$(Build.BinariesDirectory)\java-artifact'

  - task: CopyFiles@2
    displayName: 'Copy Java Files to Artifact Staging Directory'
    inputs:
      SourceFolder: '$(Build.BinariesDirectory)\java-artifact\onnxruntime-java-win-x64'
      TargetFolder: '$(Build.ArtifactStagingDirectory)'

  - task: PublishPipelineArtifact@1
    displayName: 'Publish Pipeline Artifact'
    inputs:
      targetPath: '$(Build.ArtifactStagingDirectory)'
      artifact: 'onnxruntime-java-gpu'

  - template: templates/component-governance-component-detection-steps.yml
    parameters :
      condition : 'succeeded'
  - task: mspremier.PostBuildCleanup.PostBuildCleanup-task.PostBuildCleanup@3
    displayName: 'Clean Agent Directories'
    condition: always()


- job: Final_Jar_Testing_Windows_GPU
  workspace:
    clean: all
  pool: 'onnxruntime-gpu-winbuild-t4'
  timeoutInMinutes: 60
  variables:
  - name: runCodesignValidationInjection
    value: false
  dependsOn:
    Jar_Packaging_GPU
  steps:
  - template: templates/set-version-number-variables-step.yml

  - task: BatchScript@1
    displayName: 'setup env'
    inputs:
        filename: '$(Build.SourcesDirectory)\tools\ci_build\github\windows\setup_env_cuda_11.bat'
        modifyEnvironment: true
        workingFolder: '$(Build.BinariesDirectory)'

  - task: DownloadPipelineArtifact@2
    displayName: 'Download Final Jar'
    inputs:
        buildType: 'current'
        artifactName: 'onnxruntime-java-gpu'
        targetPath: '$(Build.BinariesDirectory)\final-jar'

  - task: CmdLine@2
    inputs:
      script: |
        mkdir test
        pushd test
        jar xf $(Build.BinariesDirectory)\final-jar\testing.jar
        popd
        powershell -Command "Invoke-WebRequest https://oss.sonatype.org/service/local/repositories/releases/content/org/junit/platform/junit-platform-console-standalone/1.6.2/junit-platform-console-standalone-1.6.2.jar -OutFile junit-platform-console-standalone-1.6.2.jar"
        powershell -Command "Invoke-WebRequest https://oss.sonatype.org/service/local/repositories/releases/content/com/google/protobuf/protobuf-java/3.20.1/protobuf-java-3.20.1.jar -OutFile protobuf-java-3.20.1.jar"
        java -DUSE_CUDA=1 -jar junit-platform-console-standalone-1.6.2.jar -cp .;.\test;protobuf-java-3.20.1.jar;onnxruntime_gpu-$(OnnxRuntimeVersion).jar --scan-class-path --fail-if-no-tests --disable-banner
      workingDirectory: '$(Build.BinariesDirectory)\final-jar'

  - template: templates/component-governance-component-detection-steps.yml
    parameters :
      condition : 'succeeded'
  - task: mspremier.PostBuildCleanup.PostBuildCleanup-task.PostBuildCleanup@3
    displayName: 'Clean Agent Directories'
    condition: always()

- job: Final_Jar_Testing_Linux_GPU
  workspace:
    clean: all
  pool: 'Onnxruntime-Linux-GPU'
  variables:
  - name: runCodesignValidationInjection
    value: false
  timeoutInMinutes: 60
  dependsOn:
    Jar_Packaging_GPU
  steps:
  - checkout: self
    submodules: false
  - template: templates/set-version-number-variables-step.yml
  - task: DownloadPipelineArtifact@2
    displayName: 'Download Final Jar'
    inputs:
      buildType: 'current'
      artifactName: 'onnxruntime-java-gpu'
      targetPath: '$(Build.BinariesDirectory)/final-jar'

  - task: Bash@3
    displayName: 'Test'
    inputs:
      targetType: filePath
      filePath: 'tools/ci_build/github/linux/java_linux_final_test.sh'
      arguments: '-r $(Build.BinariesDirectory) -v $(OnnxRuntimeVersion)'

  - template: templates/component-governance-component-detection-steps.yml
    parameters :
      condition : 'succeeded'
  - task: mspremier.PostBuildCleanup.PostBuildCleanup-task.PostBuildCleanup@3
    displayName: 'Clean Agent Directories'
    condition: always()

- job: Linux_Packaging_combined_GPU
  workspace:
    clean: all
  pool: 'Onnxruntime-Linux-GPU'
  dependsOn:
  - Linux_C_API_Packaging_GPU_x64
  - Linux_C_API_Packaging_GPU_TensorRT_x64
  condition: succeeded()
  steps:
  - checkout: self                           # due to checkout multiple repos, the root directory is $(Build.SourcesDirectory)/onnxruntime
    submodules: false
  - checkout: onnxruntime-inference-examples # due to checkout multiple repos, the root directory is $(Build.SourcesDirectory)/onnxruntime-inference-examples
    submodules: false
  - checkout: manylinux                      # due to checkout multiple repos, the root directory is $(Build.SourcesDirectory)/manylinux
    submodules: false

  - script: |
        set -e -x
        cd $(Build.SourcesDirectory)
        mv manylinux onnxruntime
        ls

  - template: templates/with-container-registry-steps.yml
    parameters:
      Steps:
      - script: |
          tools/ci_build/get_docker_image.py \
            --dockerfile tools/ci_build/github/linux/docker/Dockerfile.manylinux2014_cuda11_6_tensorrt8_4 \
            --context tools/ci_build/github/linux/docker \
            --docker-build-args "--network=host --build-arg POLICY=manylinux2014 --build-arg PLATFORM=x86_64 --build-arg DEVTOOLSET_ROOTPATH=/opt/rh/devtoolset-11/root --build-arg PREPEND_PATH=/opt/rh/devtoolset-11/root/usr/bin: --build-arg LD_LIBRARY_PATH_ARG=/opt/rh/devtoolset-11/root/usr/lib64:/opt/rh/devtoolset-11/root/usr/lib:/opt/rh/devtoolset-11/root/usr/lib64/dyninst:/opt/rh/devtoolset-11/root/usr/lib/dyninst:/usr/local/lib64 --build-arg BUILD_UID=$( id -u )" \
            --container-registry onnxruntimebuildcache \
            --repository onnxruntimecuda116xtrt84build
        displayName: "Getonnxruntimecuda116xtrt84build image for tools/ci_build/github/linux/docker/Dockerfile.manylinux2014_cuda11_6_tensorrt8_4"
        workingDirectory: $(Build.SourcesDirectory)/onnxruntime
      ContainerRegistry: onnxruntimebuildcache

  - template: templates/set-version-number-variables-step.yml
    parameters:
      versionFileDirectory: '$(Build.SourcesDirectory)/onnxruntime'
      workingDirectory: '$(Build.SourcesDirectory)/onnxruntime'
  - task: DownloadPipelineArtifact@2
    displayName: 'Download Pipeline Artifact - Combined GPU'
    inputs:
      artifactName: 'onnxruntime-linux-x64-cuda'
      targetPath: '$(Build.BinariesDirectory)/tgz-artifacts'

  - task: DownloadPipelineArtifact@2
    displayName: 'Download Pipeline Artifact - Combined GPU'
    inputs:
      artifactName: 'onnxruntime-linux-x64-tensorrt'
      targetPath: '$(Build.BinariesDirectory)/tgz-artifacts'

  - task: ShellScript@2
    displayName: 'Shell Script'
    inputs:
      scriptPath: 'onnxruntime/tools/ci_build/github/linux/extract_and_bundle_gpu_package.sh'
      args: '-a $(Build.BinariesDirectory)/tgz-artifacts'
      workingDirectory: '$(Build.BinariesDirectory)/tgz-artifacts'

  - task: ArchiveFiles@2
    inputs:
      rootFolderOrFile: '$(Build.BinariesDirectory)/tgz-artifacts/onnxruntime-linux-x64-gpu'
      includeRootFolder: false
      archiveType: 'tar' # Options: zip, 7z, tar, wim
      tarCompression: 'gz'
      archiveFile: '$(Build.ArtifactStagingDirectory)/onnxruntime-linux-x64-gpu-$(OnnxRuntimeVersion).tgz'
      replaceExistingArchive: true

  - template: templates/validate-package.yml
    parameters:
      PackageType: 'tarball'
      PackagePath: '$(Build.ArtifactStagingDirectory)'
      PackageName: 'onnxruntime-linux-x64-gpu-$(OnnxRuntimeVersion).tgz'
      ScriptPath: '$(Build.SourcesDirectory)/onnxruntime/tools/nuget/validate_package.py'
      PlatformsSupported: 'linux-x64'
      VerifyNugetSigning: false
      workingDirectory: '$(Build.ArtifactStagingDirectory)'


  - task: CmdLine@2
    displayName: 'Test C API application for GPU package'
    inputs:
      script: |
        docker run --gpus all -e CC=/opt/rh/devtoolset-11/root/usr/bin/cc -e CXX=/opt/rh/devtoolset-11/root/usr/bin/c++ -e CFLAGS="-Wp,-D_FORTIFY_SOURCE=2 -Wp,-D_GLIBCXX_ASSERTIONS -fstack-protector-strong -fstack-clash-protection -fcf-protection -O3 -Wl,--strip-all" -e CXXFLAGS="-Wp,-D_FORTIFY_SOURCE=2 -Wp,-D_GLIBCXX_ASSERTIONS -fstack-protector-strong -fstack-clash-protection -fcf-protection -O3 -Wl,--strip-all" -e NVIDIA_VISIBLE_DEVICES=all --rm --volume $(Build.SourcesDirectory):/src_dir \
        --volume $(Build.ArtifactStagingDirectory):/artifact_src -e NIGHTLY_BUILD onnxruntimecuda116xtrt84build \
        /src_dir/onnxruntime-inference-examples/c_cxx/squeezenet/run_capi_application.sh -o /src_dir/onnxruntime -p /artifact_src/onnxruntime-linux-x64-gpu-$(OnnxRuntimeVersion).tgz -w /src_dir/onnxruntime-inference-examples/c_cxx/squeezenet
      workingDirectory: '$(Build.ArtifactStagingDirectory)'

  - task: PublishPipelineArtifact@1
    inputs:
      targetPath: '$(Build.ArtifactStagingDirectory)/onnxruntime-linux-x64-gpu-$(OnnxRuntimeVersion).tgz'
      artifactName: 'onnxruntime-linux-x64-gpu'

- job: Windows_Packaging_combined_GPU
  workspace:
    clean: all
  pool: 'onnxruntime-gpu-tensorrt8-winbuild-t4'
  dependsOn:
  - Windows_Packaging_gpu
  - Windows_Packaging_tensorrt
  condition: succeeded()
  steps:
  - checkout: self                           # due to checkout multiple repos, the root directory is $(Build.SourcesDirectory)/onnxruntime
  - checkout: onnxruntime-inference-examples # due to checkout multiple repos, the root directory is $(Build.SourcesDirectory)/onnxruntime-inference-examples
    submodules: false
  - script: dir $(Build.SourcesDirectory)
  - task: BatchScript@1
    displayName: 'setup env'
    inputs:
        filename: '$(Build.SourcesDirectory)\onnxruntime\tools\ci_build\github\windows\setup_env_gpu.bat'
        modifyEnvironment: true
        workingFolder: '$(Build.BinariesDirectory)'
  - template: templates/set-version-number-variables-step.yml
    parameters:
      versionFileDirectory: '$(Build.SourcesDirectory)\onnxruntime'
      workingDirectory: '$(Build.SourcesDirectory)\onnxruntime'
  - task: DownloadPipelineArtifact@2
    displayName: 'Download Pipeline Artifact - Combined GPU'
    inputs:
      artifactName: 'onnxruntime-win-x64-cuda'
      targetPath: '$(Build.BinariesDirectory)/zip-artifacts'

  - task: DownloadPipelineArtifact@2
    displayName: 'Download Pipeline Artifact - Combined GPU'
    inputs:
      artifactName: 'onnxruntime-win-x64-tensorrt'
      targetPath: '$(Build.BinariesDirectory)/zip-artifacts'

  - task: PowerShell@2
    displayName: 'PowerShell Script'
    inputs:
      targetType: filePath
      filePath: $(Build.SourcesDirectory)\onnxruntime\tools\ci_build\github\windows\extract_zip_files_gpu.ps1

  - script: |
     dir
    workingDirectory: '$(Build.BinariesDirectory)/zip-artifacts'
    displayName: 'List artifacts'

  - task: BatchScript@1
    displayName: 'Bundle CUDA/TRT EP binaries'
    inputs:
      filename: $(Build.SourcesDirectory)\onnxruntime\tools\ci_build\github\windows\bundle_dlls_gpu.bat
      workingFolder: $(Build.BinariesDirectory)\zip-artifacts

  - task: CopyFiles@2
    displayName: 'Copy zip file to: $(Build.ArtifactStagingDirectory)'
    inputs:
      SourceFolder: '$(Build.BinariesDirectory)\zip-artifacts'
      Contents: 'onnxruntime-win-x64-gpu-*.zip'
      TargetFolder: '$(Build.ArtifactStagingDirectory)'

  - template: templates/validate-package.yml
    parameters:
      PackageType: 'zip'
      PackagePath: '$(Build.ArtifactStagingDirectory)'
      PackageName: 'onnxruntime-win-x64-gpu-$(OnnxRuntimeVersion).zip'
      ScriptPath: '$(Build.SourcesDirectory)\onnxruntime\tools\nuget\validate_package.py'
      PlatformsSupported: 'win-x64'
      VerifyNugetSigning: false
      workingDirectory: '$(Build.ArtifactStagingDirectory)'

  - task: BatchScript@1
    displayName: 'Test C API application for GPU package'
    inputs:
      filename: $(Build.SourcesDirectory)\onnxruntime-inference-examples\c_cxx\squeezenet\run_capi_application.bat
      arguments: $(Build.SourcesDirectory)\onnxruntime $(Build.ArtifactStagingDirectory)\onnxruntime-win-x64-gpu-$(OnnxRuntimeVersion).zip $(Build.SourcesDirectory)\onnxruntime-inference-examples\c_cxx\squeezenet
      workingFolder: '$(Build.ArtifactStagingDirectory)'

  - task: PublishPipelineArtifact@0
    displayName: 'Publish Pipeline Combined GPU Package Artifact'
    inputs:
      artifactName: 'onnxruntime-win-x64-gpu'
      targetPath: '$(Build.ArtifactStagingDirectory)'

- job: NuGet_Packaging_GPU
  workspace:
    clean: all
  # we need to use the 2022 pool to create the nuget package with both pre-net6+Xamarin and net6 targets.
  # VS2019 has no support for net6 and we need to use msbuild (from the VS install) to do the packing
  pool: 'Azure-Pipelines-EO-Windows2022-aiinfra'
  variables:
    breakCodesignValidationInjection: ${{ parameters.DoEsrp }}
  dependsOn:
  - Windows_Packaging_gpu
  - Windows_Packaging_tensorrt
  - Linux_C_API_Packaging_GPU_x64
  - Linux_C_API_Packaging_GPU_TensorRT_x64
  condition: succeeded()
  steps:
  - checkout: self
    submodules: true
  - task: DownloadPipelineArtifact@2
    displayName: 'Download Pipeline Artifact - NuGet'
    inputs:
      artifactName: 'onnxruntime-win-x64-cuda'
      targetPath: '$(Build.BinariesDirectory)/nuget-artifact'

  - task: DownloadPipelineArtifact@2
    displayName: 'Download Pipeline Artifact - NuGet'
    inputs:
      artifactName: 'onnxruntime-win-x64-tensorrt'
      targetPath: '$(Build.BinariesDirectory)/nuget-artifact'

  - task: DownloadPipelineArtifact@2
    displayName: 'Download Pipeline Artifact - NuGet'
    inputs:
      artifactName: 'onnxruntime-linux-x64-cuda'
      targetPath: '$(Build.BinariesDirectory)/nuget-artifact'

  - task: DownloadPipelineArtifact@2
    displayName: 'Download Pipeline Artifact - NuGet'
    inputs:
      artifactName: 'onnxruntime-linux-x64-tensorrt'
      targetPath: '$(Build.BinariesDirectory)/nuget-artifact'

  - task: DownloadPipelineArtifact@2
    displayName: 'Download Pipeline Artifact - NuGet'
    inputs:
      artifactName: 'drop-extra'
      targetPath: '$(Build.BinariesDirectory)/extra-artifact'

  # Reconstruct the build dir
  - task: PowerShell@2
    displayName: 'PowerShell Script'
    inputs:
      targetType: filePath
      filePath: $(Build.SourcesDirectory)\tools\ci_build\github\windows\extract_nuget_files_gpu.ps1

  - script: |
     dir
    workingDirectory: '$(Build.BinariesDirectory)/nuget-artifact'
    displayName: 'List artifacts'

  - script: |
     mklink /D /J models C:\local\models
    workingDirectory: '$(Build.BinariesDirectory)'
    displayName: 'Create models link'

  - task: NuGetToolInstaller@0
    displayName: Use Nuget 6.2.1
    inputs:
      versionSpec: 6.2.1

  - task: PowerShell@2
    displayName: Install .NET 6 workloads
    inputs:
      targetType: 'inline'
      script: |
        dotnet workload install android ios macos
      workingDirectory: '$(Build.SourcesDirectory)\csharp'

  - task: PowerShell@2
    displayName: Build .NET 6 targets using dotnet
    inputs:
      targetType: 'inline'
      # we don't specify 'Any CPU' as the platform here because if we do it gets added to the output path
      #   e.g. csharp\src\Microsoft.ML.OnnxRuntime\bin\Any CPU\RelWithDebInfo\net6.0-ios\
      # which is inconsistent with the msbuild output path for the pre-.net6 targets
      #   e.g. csharp\src\Microsoft.ML.OnnxRuntime\bin\RelWithDebInfo\monoandroid11.0
      # and makes it harder to do the packing
      #
      # 'Any CPU' is the default (first 'mixed' platform specified in the csproj) so this should be fine.
      script: |
        dotnet build .\src\Microsoft.ML.OnnxRuntime\Microsoft.ML.OnnxRuntime.csproj -p:SelectedTargets=Net6 -p:Configuration=RelWithDebInfo -p:OnnxRuntimeBuildDirectory="$(Build.BinariesDirectory)" -p:OrtPackageId="Microsoft.ML.OnnxRuntime.Gpu" -p:IsReleaseBuild=${{ parameters.IsReleaseBuild }}
      workingDirectory: '$(Build.SourcesDirectory)\csharp'

  - task: MSBuild@1
    displayName: 'Restore NuGet Packages and create project.assets.json for pre-.net6 targets'
    inputs:
      solution: '$(Build.SourcesDirectory)\csharp\OnnxRuntime.CSharp.sln'
      platform: 'Any CPU'
      configuration: RelWithDebInfo
      msbuildArguments: '-t:restore -p:SelectedTargets=PreNet6 -p:OrtPackageId="Microsoft.ML.OnnxRuntime.Gpu"'
      workingDirectory: '$(Build.SourcesDirectory)\csharp'

  - task: MSBuild@1
    displayName: 'Build C# for pre-.net6 targets'
    inputs:
      solution: '$(Build.SourcesDirectory)\csharp\OnnxRuntime.CSharp.sln'
      configuration: RelWithDebInfo
      platform: 'Any CPU'
      msbuildArguments: '-p:SelectedTargets=PreNet6 -p:OnnxRuntimeBuildDirectory="$(Build.BinariesDirectory)" -p:OrtPackageId="Microsoft.ML.OnnxRuntime.Gpu" -p:IsReleaseBuild=${{ parameters.IsReleaseBuild }}'
      workingDirectory: '$(Build.SourcesDirectory)\csharp'

  - template: templates/win-esrp-dll.yml
    parameters:
      FolderPath: '$(Build.SourcesDirectory)\csharp\src\Microsoft.ML.OnnxRuntime\bin\RelWithDebInfo'
      DisplayName: 'ESRP - Sign C# dlls'
      DoEsrp: ${{ parameters.DoEsrp }}

  - task: MSBuild@1
    displayName: Update projects.assets.json with combined list of all target frameworks
    inputs:
      solution: '$(Build.SourcesDirectory)\csharp\src\Microsoft.ML.OnnxRuntime\Microsoft.ML.OnnxRuntime.csproj'
      platform: 'Any CPU'
      configuration: RelWithDebInfo
      msbuildArguments: '-t:restore -p:SelectedTargets=All -p:OrtPackageId=Microsoft.ML.OnnxRuntime.Gpu'
      workingDirectory: '$(Build.SourcesDirectory)\csharp'

  - task: MSBuild@1
    displayName: 'Build Nuget Packages'
    inputs:
      solution: '$(Build.SourcesDirectory)\csharp\OnnxRuntime.CSharp.proj'
      configuration: RelWithDebInfo
      platform: 'Any CPU'
      msbuildArguments: '-t:CreatePackage -p:OnnxRuntimeBuildDirectory="$(Build.BinariesDirectory)" -p:OrtPackageId=Microsoft.ML.OnnxRuntime.Gpu -p:IsReleaseBuild=${{ parameters.IsReleaseBuild }}'
      workingDirectory: '$(Build.SourcesDirectory)\csharp'

  - task: BatchScript@1
    displayName: 'Add TensorRT header file to the native nuGet package'
    inputs:
      filename: $(Build.SourcesDirectory)\tools\ci_build\github\windows\bundle_nuget_with_native_headers.bat
      workingFolder: $(Build.BinariesDirectory)\RelWithDebInfo\RelWithDebInfo

  - task: CopyFiles@2
    displayName: 'Copy nuget packages to: $(Build.ArtifactStagingDirectory)'
    inputs:
      SourceFolder: '$(Build.BinariesDirectory)\RelWithDebInfo\RelWithDebInfo'
      Contents: '*.snupkg'
      TargetFolder: '$(Build.ArtifactStagingDirectory)'

  - task: CopyFiles@2
    displayName: 'Copy nuget packages to: $(Build.ArtifactStagingDirectory)'
    inputs:
      SourceFolder: '$(Build.BinariesDirectory)\RelWithDebInfo\RelWithDebInfo'
      Contents: '*.nupkg'
      TargetFolder: '$(Build.ArtifactStagingDirectory)'

  - task: CopyFiles@2
    displayName: 'Copy nuget packages to: $(Build.ArtifactStagingDirectory)'
    inputs:
      SourceFolder: '$(Build.SourcesDirectory)\csharp\src\Microsoft.ML.OnnxRuntime\bin\RelWithDebInfo'
      Contents: '*.nupkg'
      TargetFolder: '$(Build.ArtifactStagingDirectory)'

  - template: templates/esrp_nuget.yml
    parameters:
      DisplayName: 'ESRP - sign NuGet package'
      FolderPath: '$(Build.ArtifactStagingDirectory)'
      DoEsrp: ${{ parameters.DoEsrp }}

  - template: templates/validate-package.yml
    parameters:
      PackageType: 'nuget'
      PackagePath: '$(Build.ArtifactStagingDirectory)'
      PackageName: 'Microsoft.ML.OnnxRuntime.*nupkg'
      PlatformsSupported: 'win-x64,linux-x64'
      VerifyNugetSigning: false

  - task: PublishPipelineArtifact@0
    displayName: 'Publish Pipeline NuGet Artifact'
    inputs:
      artifactName: 'drop-signed-nuget-GPU'
      targetPath: '$(Build.ArtifactStagingDirectory)'


  - task: MSBuild@1
    displayName: 'Clean C#'
    inputs:
      solution: '$(Build.SourcesDirectory)\csharp\OnnxRuntime.CSharp.sln'
      platform: 'Any CPU'
      configuration: RelWithDebInfo
      msbuildArguments: '-t:Clean -p:OnnxRuntimeBuildDirectory="$(Build.BinariesDirectory)" -p:OrtPackageId=Microsoft.ML.OnnxRuntime.Gpu'
      workingDirectory: '$(Build.SourcesDirectory)\csharp'


  - task: RoslynAnalyzers@2
    displayName: 'Run Roslyn Analyzers'
    inputs:
      userProvideBuildInfo: msBuildInfo
      msBuildCommandline: '"C:\Program Files\Microsoft Visual Studio\2022\Enterprise\MSBuild\Current\Bin\msbuild.exe" $(Build.SourcesDirectory)\csharp\OnnxRuntime.CSharp.sln -p:configuration="RelWithDebInfo" -p:Platform="Any CPU" -p:OnnxRuntimeBuildDirectory="$(Build.BinariesDirectory)" -p:OrtPackageId=Microsoft.ML.OnnxRuntime.Gpu'
    condition: and(succeeded(), eq('${{ parameters.DoCompliance }}', true))

  - template: templates/component-governance-component-detection-steps.yml
    parameters :
      condition : 'succeeded'

  - task: mspremier.PostBuildCleanup.PostBuildCleanup-task.PostBuildCleanup@3
    displayName: 'Clean Agent Directories'
    condition: always()

- template: nuget/templates/test_win.yml
  parameters:
    AgentPool : 'onnxruntime-gpu-tensorrt8-winbuild-t4'
    NugetPackageName : 'Microsoft.ML.OnnxRuntime.Gpu'
    ArtifactSuffix: 'GPU'
    Skipx86Tests: 'true'

- template: nuget/templates/test_linux.yml
  parameters:
    AgentPool : Onnxruntime-Linux-GPU
    ArtifactSuffix: 'GPU'
    NugetPackageName : 'Microsoft.ML.OnnxRuntime.Gpu'

- template: nuget/templates/win-ci-2019.yml
  parameters:
<<<<<<< HEAD
    AgentPool : 'onnxruntime-gpu-winbuild-t4'
=======
    AgentPool : 'aiinfra-dml-winbuild'
>>>>>>> 2de883c5
    ArtifactName: 'drop-nuget-dml'
    JobName: 'Windows_CI_GPU_DML_Dev'
    BuildCommand: --build_dir $(Build.BinariesDirectory) --skip_submodule_sync --build_shared_lib --enable_onnx_tests --enable_wcos --use_telemetry --use_dml --use_winml --cmake_generator "Visual Studio 16 2019"
    BuildArch: 'x64'
    msbuildArchitecture: 'amd64'
    EnvSetupScript: 'setup_env_cuda_11.bat'
    sln_platform: 'x64'
    DoDebugBuild: 'false'
    DoNugetPack : 'true'
    DoCompliance: 'false'
    DoEsrp: ${{ parameters.DoEsrp }}
    CudaVersion: '11.6'
    OrtPackageId: 'Microsoft.ML.OnnxRuntime.DirectML'
    NuPackScript: |
     msbuild $(Build.SourcesDirectory)\csharp\OnnxRuntime.CSharp.proj /p:Configuration=RelWithDebInfo /t:CreatePackage /p:OrtPackageId=Microsoft.ML.OnnxRuntime.DirectML
     copy $(Build.SourcesDirectory)\csharp\src\Microsoft.ML.OnnxRuntime\bin\RelWithDebInfo\*.nupkg $(Build.ArtifactStagingDirectory)
     copy $(Build.BinariesDirectory)\RelWithDebInfo\RelWithDebInfo\*.nupkg $(Build.ArtifactStagingDirectory)
     mkdir $(Build.ArtifactStagingDirectory)\testdata
     copy $(Build.BinariesDirectory)\RelWithDebInfo\RelWithDebInfo\custom_op_library.* $(Build.ArtifactStagingDirectory)\testdata

- template: nuget/templates/win-ci-2019.yml
  parameters:
<<<<<<< HEAD
    AgentPool : 'onnxruntime-gpu-winbuild-t4'
=======
    AgentPool : 'aiinfra-dml-winbuild'
>>>>>>> 2de883c5
    ArtifactName: 'drop-win-dml-x86-zip'
    JobName: 'Windows_CI_GPU_DML_Dev_x86'
    BuildCommand: --build_dir $(Build.BinariesDirectory) --skip_submodule_sync --build_shared_lib --enable_onnx_tests --enable_wcos --use_telemetry --use_dml --use_winml --cmake_generator "Visual Studio 16 2019"
    BuildArch: 'x86'
    EnvSetupScript: 'setup_env_x86.bat'
    sln_platform: 'Win32'
    DoDebugBuild: 'false'
    DoNugetPack : 'true'
    DoCompliance: ${{ parameters.DoCompliance }}
    DoEsrp: ${{ parameters.DoEsrp }}
    RunTests: 'false'
    NuPackScript: |
     msbuild $(Build.SourcesDirectory)\csharp\OnnxRuntime.CSharp.proj /p:Configuration=RelWithDebInfo /p:TargetArchitecture=x86 /t:CreatePackage /p:OrtPackageId=Microsoft.ML.OnnxRuntime.DirectML
     cd $(Build.BinariesDirectory)\RelWithDebInfo\RelWithDebInfo\
     ren Microsoft.ML.OnnxRuntime.DirectML.* win-dml-x86.zip
     copy $(Build.BinariesDirectory)\RelWithDebInfo\RelWithDebInfo\win-dml-x86.zip $(Build.ArtifactStagingDirectory)
     mkdir $(Build.ArtifactStagingDirectory)\testdata
     copy $(Build.BinariesDirectory)\RelWithDebInfo\RelWithDebInfo\custom_op_library.* $(Build.ArtifactStagingDirectory)\testdata

- template: nuget/templates/win-ci-2019.yml
  parameters:
<<<<<<< HEAD
    AgentPool : 'onnxruntime-gpu-winbuild-t4'
=======
    AgentPool : 'Win-CPU-2021'
>>>>>>> 2de883c5
    ArtifactName: 'drop-win-dml-arm64-zip'
    JobName: 'Windows_CI_GPU_DML_Dev_arm64'
    BuildCommand: --build_dir $(Build.BinariesDirectory) --arm64 --skip_submodule_sync --build_shared_lib --enable_onnx_tests --enable_wcos --use_telemetry --use_dml --use_winml --cmake_generator "Visual Studio 16 2019"
    BuildArch: 'x64'
    EnvSetupScript: 'setup_env.bat'
    sln_platform: 'arm64'
    DoDebugBuild: 'false'
    DoNugetPack : 'true'
    DoCompliance: ${{ parameters.DoCompliance }}
    DoEsrp: ${{ parameters.DoEsrp }}
    RunTests: 'false'
    NuPackScript: |
     msbuild $(Build.SourcesDirectory)\csharp\OnnxRuntime.CSharp.proj /p:Configuration=RelWithDebInfo /p:TargetArchitecture=arm64 /t:CreatePackage /p:OrtPackageId=Microsoft.ML.OnnxRuntime.DirectML
     cd $(Build.BinariesDirectory)\RelWithDebInfo\RelWithDebInfo\
     ren Microsoft.ML.OnnxRuntime.DirectML.* win-dml-arm64.zip
     copy $(Build.BinariesDirectory)\RelWithDebInfo\RelWithDebInfo\win-dml-arm64.zip $(Build.ArtifactStagingDirectory)
     mkdir $(Build.ArtifactStagingDirectory)\testdata
     copy $(Build.BinariesDirectory)\RelWithDebInfo\RelWithDebInfo\custom_op_library.* $(Build.ArtifactStagingDirectory)\testdata

- template: nuget/templates/win-ci-2019.yml
  parameters:
<<<<<<< HEAD
    AgentPool : 'onnxruntime-gpu-winbuild-t4'
=======
    AgentPool : 'Win-CPU-2021'
>>>>>>> 2de883c5
    ArtifactName: 'drop-win-dml-arm-zip'
    JobName: 'Windows_CI_GPU_DML_Dev_arm'
    BuildCommand: --build_dir $(Build.BinariesDirectory) --arm --skip_submodule_sync --build_shared_lib --enable_onnx_tests --enable_wcos --use_telemetry --use_dml --use_winml --cmake_generator "Visual Studio 16 2019"
    BuildArch: 'x64'
    EnvSetupScript: 'setup_env.bat'
    sln_platform: 'arm'
    DoDebugBuild: 'false'
    DoNugetPack : 'true'
    DoCompliance: ${{ parameters.DoCompliance }}
    DoEsrp: ${{ parameters.DoEsrp }}
    RunTests: 'false'
    NuPackScript: |
     msbuild $(Build.SourcesDirectory)\csharp\OnnxRuntime.CSharp.proj /p:Configuration=RelWithDebInfo /p:TargetArchitecture=arm /t:CreatePackage /p:OrtPackageId=Microsoft.ML.OnnxRuntime.DirectML
     cd $(Build.BinariesDirectory)\RelWithDebInfo\RelWithDebInfo\
     ren Microsoft.ML.OnnxRuntime.DirectML.* win-dml-arm.zip
     copy $(Build.BinariesDirectory)\RelWithDebInfo\RelWithDebInfo\win-dml-arm.zip $(Build.ArtifactStagingDirectory)
     mkdir $(Build.ArtifactStagingDirectory)\testdata
     copy $(Build.BinariesDirectory)\RelWithDebInfo\RelWithDebInfo\custom_op_library.* $(Build.ArtifactStagingDirectory)\testdata

- job: NuGet_Packaging_DML
  workspace:
    clean: all
  pool: 'onnxruntime-gpu-winbuild-t4'
  dependsOn:
  - Windows_CI_GPU_DML_Dev
  - Windows_CI_GPU_DML_Dev_x86
  - Windows_CI_GPU_DML_Dev_arm64
  - Windows_CI_GPU_DML_Dev_arm
  condition: succeeded()
  steps:

  - task: DownloadPipelineArtifact@0
    displayName: 'Download Pipeline Artifact - NuGet DirectML'
    inputs:
      artifactName: 'drop-nuget-dml'
      targetPath: '$(Build.BinariesDirectory)/nuget-artifact-dml'

  - task: DownloadPipelineArtifact@0
    displayName: 'Download Pipeline Artifact - NuGet DirectML x86'
    inputs:
      artifactName: 'drop-win-dml-x86-zip'
      targetPath: '$(Build.BinariesDirectory)/nuget-artifact-dml'

  - task: DownloadPipelineArtifact@0
    displayName: 'Download Pipeline Artifact - NuGet DirectML arm64'
    inputs:
      artifactName: 'drop-win-dml-arm64-zip'
      targetPath: '$(Build.BinariesDirectory)/nuget-artifact-dml'

  - task: DownloadPipelineArtifact@0
    displayName: 'Download Pipeline Artifact - NuGet DirectML arm'
    inputs:
      artifactName: 'drop-win-dml-arm-zip'
      targetPath: '$(Build.BinariesDirectory)/nuget-artifact-dml'

  - script: |
     pushd $(Build.BinariesDirectory)\nuget-artifact-dml
     dir
     powershell -Command "Invoke-WebRequest http://stahlworks.com/dev/unzip.exe -OutFile unzip.exe"
     powershell -Command "Invoke-WebRequest http://stahlworks.com/dev/zip.exe -OutFile zip.exe"
     set PATH=%CD%;%PATH%
     SETLOCAL EnableDelayedExpansion
     FOR /R %%i IN (*.nupkg) do (
         set filename=%%~ni
         IF NOT "!filename:~25,7!"=="Managed" (
             rename %%~ni.nupkg %%~ni.zip
             unzip %%~ni.zip -d %%~ni
             del /Q %%~ni.zip

             unzip win-dml-x86.zip -d win-x86
             mkdir %%~ni\runtimes\win-x86
             mkdir %%~ni\runtimes\win-x86\native

             move win-x86\runtimes\win-x86\native\onnxruntime.dll %%~ni\runtimes\win-x86\native\onnxruntime.dll
             move win-x86\runtimes\win-x86\native\onnxruntime.lib %%~ni\runtimes\win-x86\native\onnxruntime.lib
             move win-x86\runtimes\win-x86\native\onnxruntime.pdb %%~ni\runtimes\win-x86\native\onnxruntime.pdb

             unzip win-dml-arm64.zip -d win-arm64
             mkdir %%~ni\runtimes\win-arm64
             mkdir %%~ni\runtimes\win-arm64\native

             move win-arm64\runtimes\win-arm64\native\onnxruntime.dll %%~ni\runtimes\win-arm64\native\onnxruntime.dll
             move win-arm64\runtimes\win-arm64\native\onnxruntime.lib %%~ni\runtimes\win-arm64\native\onnxruntime.lib
             move win-arm64\runtimes\win-arm64\native\onnxruntime.pdb %%~ni\runtimes\win-arm64\native\onnxruntime.pdb

             unzip win-dml-arm.zip -d win-arm
             mkdir %%~ni\runtimes\win-arm
             mkdir %%~ni\runtimes\win-arm\native

             move win-arm\runtimes\win-arm\native\onnxruntime.dll %%~ni\runtimes\win-arm\native\onnxruntime.dll
             move win-arm\runtimes\win-arm\native\onnxruntime.lib %%~ni\runtimes\win-arm\native\onnxruntime.lib
             move win-arm\runtimes\win-arm\native\onnxruntime.pdb %%~ni\runtimes\win-arm\native\onnxruntime.pdb

             pushd %%~ni
             zip -r ..\%%~ni.zip .
             popd
             move %%~ni.zip %%~ni.nupkg
         )
     )
     popd
     copy $(Build.BinariesDirectory)\nuget-artifact-dml\Microsoft.ML.OnnxRuntime.DirectML*nupkg $(Build.ArtifactStagingDirectory)
    displayName: 'Bundle DML NuGet and other binaries'

  - template: templates/esrp_nuget.yml
    parameters:
      DisplayName: 'ESRP - sign NuGet package'
      FolderPath: '$(Build.ArtifactStagingDirectory)'
      DoEsrp: ${{ parameters.DoEsrp }}

  - template: templates/validate-package.yml
    parameters:
      PackageType: 'nuget'
      PackagePath: '$(Build.ArtifactStagingDirectory)'
      PackageName: 'Microsoft.ML.OnnxRuntime.DirectML*nupkg'
      PlatformsSupported: 'win-x64,win-x86,win-arm64,win-arm'
      VerifyNugetSigning: ${{ parameters.DoEsrp }}

  - task: PublishPipelineArtifact@0
    displayName: 'Publish Pipeline NuGet Artifact'
    inputs:
      artifactName: 'drop-signed-nuget-dml'
      targetPath: '$(Build.ArtifactStagingDirectory)'

- template: templates/publish-nuget.yml<|MERGE_RESOLUTION|>--- conflicted
+++ resolved
@@ -664,11 +664,7 @@
 
 - template: nuget/templates/win-ci-2019.yml
   parameters:
-<<<<<<< HEAD
-    AgentPool : 'onnxruntime-gpu-winbuild-t4'
-=======
     AgentPool : 'aiinfra-dml-winbuild'
->>>>>>> 2de883c5
     ArtifactName: 'drop-nuget-dml'
     JobName: 'Windows_CI_GPU_DML_Dev'
     BuildCommand: --build_dir $(Build.BinariesDirectory) --skip_submodule_sync --build_shared_lib --enable_onnx_tests --enable_wcos --use_telemetry --use_dml --use_winml --cmake_generator "Visual Studio 16 2019"
@@ -691,11 +687,7 @@
 
 - template: nuget/templates/win-ci-2019.yml
   parameters:
-<<<<<<< HEAD
-    AgentPool : 'onnxruntime-gpu-winbuild-t4'
-=======
     AgentPool : 'aiinfra-dml-winbuild'
->>>>>>> 2de883c5
     ArtifactName: 'drop-win-dml-x86-zip'
     JobName: 'Windows_CI_GPU_DML_Dev_x86'
     BuildCommand: --build_dir $(Build.BinariesDirectory) --skip_submodule_sync --build_shared_lib --enable_onnx_tests --enable_wcos --use_telemetry --use_dml --use_winml --cmake_generator "Visual Studio 16 2019"
@@ -717,11 +709,7 @@
 
 - template: nuget/templates/win-ci-2019.yml
   parameters:
-<<<<<<< HEAD
-    AgentPool : 'onnxruntime-gpu-winbuild-t4'
-=======
     AgentPool : 'Win-CPU-2021'
->>>>>>> 2de883c5
     ArtifactName: 'drop-win-dml-arm64-zip'
     JobName: 'Windows_CI_GPU_DML_Dev_arm64'
     BuildCommand: --build_dir $(Build.BinariesDirectory) --arm64 --skip_submodule_sync --build_shared_lib --enable_onnx_tests --enable_wcos --use_telemetry --use_dml --use_winml --cmake_generator "Visual Studio 16 2019"
@@ -743,11 +731,7 @@
 
 - template: nuget/templates/win-ci-2019.yml
   parameters:
-<<<<<<< HEAD
-    AgentPool : 'onnxruntime-gpu-winbuild-t4'
-=======
     AgentPool : 'Win-CPU-2021'
->>>>>>> 2de883c5
     ArtifactName: 'drop-win-dml-arm-zip'
     JobName: 'Windows_CI_GPU_DML_Dev_arm'
     BuildCommand: --build_dir $(Build.BinariesDirectory) --arm --skip_submodule_sync --build_shared_lib --enable_onnx_tests --enable_wcos --use_telemetry --use_dml --use_winml --cmake_generator "Visual Studio 16 2019"
