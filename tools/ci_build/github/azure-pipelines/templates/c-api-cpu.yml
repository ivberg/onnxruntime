parameters:
- name: RunOnnxRuntimeTests
  displayName: Run Tests?
  type: boolean
  default: true

- name: DoCompliance
  displayName: Run Compliance Tasks?
  type: boolean
  default: true

- name: DoEsrp
  displayName: Run code sign tasks? Must be true if you are doing an Onnx Runtime release.
  type: boolean
  default: false

- name: IsReleaseBuild
  displayName: Is a release build? Set it to true if you are doing an Onnx Runtime release.
  type: boolean
  default: false

- name: AdditionalBuildFlags
  displayName: Additional build flags for build.py
  type: string
  default: ''

- name: AdditionalWinBuildFlags
  displayName: Additional build flags that just for Windows Builds
  type: string
  default: ''

- name: OrtNugetPackageId
  displayName: Package name for nuget
  type: string
  default: 'Microsoft.ML.OnnxRuntime'

- name: BuildVariant
  type: string
  default: 'default'

jobs:
- template: c-api-linux-cpu.yml
  parameters:
    AdditionalBuildFlags: ${{ parameters.AdditionalBuildFlags }}
    BaseImage: 'centos:7'
    OnnxruntimeArch: 'x64'
    OnnxruntimeCFlags: '-Wp,-D_FORTIFY_SOURCE=2 -Wp,-D_GLIBCXX_ASSERTIONS -fstack-protector-strong -fstack-clash-protection -fcf-protection -O3 -Wl,--strip-all'
    OnnxruntimeCXXFlags: '-Wp,-D_FORTIFY_SOURCE=2 -Wp,-D_GLIBCXX_ASSERTIONS -fstack-protector-strong -fstack-clash-protection -fcf-protection -O3 -Wl,--strip-all'
    OnnxruntimeNodejsBindingArch: 'x64'
    PoolName: 'Linux-CPU'

- template: c-api-linux-cpu.yml
  parameters:
    AdditionalBuildFlags: ${{ parameters.AdditionalBuildFlags }}
    BaseImage: 'arm64v8/centos:7'
    OnnxruntimeArch: 'aarch64'
    OnnxruntimeCFlags: '-Wp,-D_FORTIFY_SOURCE=2 -Wp,-D_GLIBCXX_ASSERTIONS -fstack-protector-strong -fstack-clash-protection -O3 -Wl,--strip-all'
    OnnxruntimeCXXFlags: '-Wp,-D_FORTIFY_SOURCE=2 -Wp,-D_GLIBCXX_ASSERTIONS -fstack-protector-strong -fstack-clash-protection -O3 -Wl,--strip-all'
    OnnxruntimeNodejsBindingArch: 'arm64'
    PoolName: 'aiinfra-linux-ARM64-CPU-2019'

<<<<<<< HEAD
=======
- job: MacOS_C_API_Packaging_CPU_x64
  workspace:
    clean: all
  variables:
    MACOSX_DEPLOYMENT_TARGET: '10.14'
  pool:
    vmImage: 'macOS-11'
  timeoutInMinutes:  300
  steps:
    - template: set-version-number-variables-step.yml

    - task: UsePythonVersion@0
      # Use python 3.8 to avoid build some of the required packages
      displayName: Use Python 3.8
      inputs:
        versionSpec: 3.8

    - script: |
        set -e
        pushd .
        cd $(Build.SourcesDirectory)/cmake/external/protobuf
        cmake ./cmake -DCMAKE_INSTALL_PREFIX=$(Build.BinariesDirectory)/protobuf -DCMAKE_POSITION_INDEPENDENT_CODE=ON -Dprotobuf_BUILD_TESTS=OFF -DCMAKE_BUILD_TYPE=Relwithdebinfo
        make -j$(getconf _NPROCESSORS_ONLN)
        make install
        popd
        export PATH=$(Build.BinariesDirectory)/protobuf/bin:$PATH
        export ONNX_ML=1
        export CMAKE_ARGS="-DONNX_GEN_PB_TYPE_STUBS=OFF -DONNX_WERROR=OFF"
        python3 -m pip install numpy wheel
        python3 -m pip install $(Build.SourcesDirectory)/cmake/external/onnx
        sudo xcode-select --switch /Applications/Xcode_12.4.app/Contents/Developer
      displayName: 'Build and Test MacOS'

    - template: mac-packaging.yml
      parameters :
        AdditionalBuildFlags : ${{ parameters.AdditionalBuildFlags }} --build_java --build_nodejs --use_coreml --cmake_extra_defines CMAKE_OSX_ARCHITECTURES=arm64
        MacosArch: arm64
        BuildJava: true
        BuildNodejs: true

    - template: mac-packaging.yml
      parameters :
        AdditionalBuildFlags : ${{ parameters.AdditionalBuildFlags }}  --use_coreml --cmake_extra_defines CMAKE_OSX_ARCHITECTURES="arm64;x86_64"
        MacosArch: universal2
        BuildJava: false
        BuildNodejs: false
>>>>>>> c358d64b

- template: mac-ci.yml
  parameters:
    AllowReleasedOpsetOnly: 1
    BuildForAllArchs: true

- template: android-java-api-aar.yml
  parameters:
    buildConfig: 'Release'
    buildSettings: '$(Build.SourcesDirectory)/tools/ci_build/github/android/default_mobile_aar_build_settings.json'
    includedOpsConfig: '$(Build.SourcesDirectory)/tools/ci_build/github/android/mobile_package.required_operators.config'
    artifactName: 'onnxruntime-android-mobile-aar'
    job_name_suffix: 'Mobile'
    packageName: 'onnxruntime-mobile'

- template: android-java-api-aar.yml
  parameters:
    buildConfig: 'Release'
    buildSettings: '$(Build.SourcesDirectory)/tools/ci_build/github/android/default_full_aar_build_settings.json'
    artifactName: 'onnxruntime-android-full-aar'
    job_name_suffix: 'Full'
    publish_executables: '1'

- job: iOS_Full_xcframework
  workspace:
    clean: all
  pool:
    vmImage: 'macOS-11'
  timeoutInMinutes:  300
  steps:
    - template: set-version-number-variables-step.yml

    - script: |
        /bin/bash $(Build.SourcesDirectory)/tools/ci_build/github/apple/build_host_protoc.sh \
          $(Build.SourcesDirectory) \
          $(Build.BinariesDirectory)/protobuf \
          $(Build.BinariesDirectory)/protobuf_install
      displayName: Build Host Protoc

    - script: |
        set -e -x
        python3 tools/ci_build/github/apple/build_ios_framework.py \
          --build_dir "$(Build.BinariesDirectory)/ios_framework" \
          --path_to_protoc_exe $(Build.BinariesDirectory)/protobuf_install/bin/protoc \
          tools/ci_build/github/apple/default_full_ios_framework_build_settings.json
        mkdir $(Build.BinariesDirectory)/artifacts
        mkdir -p $(Build.BinariesDirectory)/artifacts_staging/onnxruntime-ios-xcframework-$(OnnxRuntimeVersion)
        cp -R $(Build.BinariesDirectory)/ios_framework/framework_out/onnxruntime.xcframework \
          $(Build.BinariesDirectory)/artifacts_staging/onnxruntime-ios-xcframework-$(OnnxRuntimeVersion)
        pushd $(Build.BinariesDirectory)/artifacts_staging
        zip -vr $(Build.BinariesDirectory)/artifacts/onnxruntime_xcframework.zip \
          onnxruntime-ios-xcframework-$(OnnxRuntimeVersion)
        popd
      displayName: "Build iOS xcframework"

    - script: |
        python3 tools/ci_build/github/apple/test_ios_packages.py \
          --fail_if_cocoapods_missing \
          --framework_info_file "$(Build.BinariesDirectory)/ios_framework/framework_info.json" \
          --c_framework_dir "$(Build.BinariesDirectory)/ios_framework/framework_out" \
          --variant Full
      displayName: "Test iOS framework"

    - task: PublishBuildArtifacts@1
      inputs:
        pathtoPublish: '$(Build.BinariesDirectory)/artifacts'
        artifactName: 'onnxruntime-ios-full-xcframework'

    - template: component-governance-component-detection-steps.yml
      parameters :
        condition : 'succeeded'

- template: win-ci.yml
  parameters:
    DoCompliance: ${{ parameters.DoCompliance }}
    DoEsrp: ${{ parameters.DoEsrp }}
    job_name_suffix: CPU_x86_${{ parameters.BuildVariant }}
    EnvSetupScript: setup_env_x86.bat
    buildArch: x86
    msbuildPlatform: Win32
    packageName: x86
    buildparameter: ${{ parameters.AdditionalBuildFlags }} ${{ parameters.AdditionalWinBuildFlags}}
    runTests: ${{ parameters.RunOnnxRuntimeTests }}
    buildJava: false
    buildNodejs: false

- template: win-ci.yml
  parameters:
    DoCompliance: ${{ parameters.DoCompliance }}
    DoEsrp: ${{ parameters.DoEsrp }}
    job_name_suffix: CPU_arm_${{ parameters.BuildVariant }}
    EnvSetupScript: setup_env.bat
    buildArch: x64
    msbuildPlatform: arm
    packageName: arm
    buildparameter: --arm ${{ parameters.AdditionalBuildFlags }}  ${{ parameters.AdditionalWinBuildFlags}}
    runTests: false
    buildJava: false
    buildNodejs: false

- template: win-ci.yml
  parameters:
    DoCompliance: ${{ parameters.DoCompliance }}
    DoEsrp: ${{ parameters.DoEsrp }}
    job_name_suffix: CPU_arm64_${{ parameters.BuildVariant }}
    EnvSetupScript: setup_env.bat
    buildArch: x64
    msbuildPlatform: arm64
    packageName: arm64
    buildparameter: --build_nodejs --arm64 ${{ parameters.AdditionalBuildFlags }}  ${{ parameters.AdditionalWinBuildFlags}}
    runTests: false
    buildJava: false
    buildNodejs: true

- template: win-ci.yml
  parameters:
    DoCompliance: ${{ parameters.DoCompliance }}
    DoEsrp: ${{ parameters.DoEsrp }}
    job_name_suffix: CPU_x64_${{ parameters.BuildVariant }}
    EnvSetupScript: setup_env.bat
    buildArch: x64
    msbuildPlatform: x64
    packageName: x64
    buildparameter: --build_java --build_nodejs ${{ parameters.AdditionalBuildFlags }}  ${{ parameters.AdditionalWinBuildFlags}}
    runTests: ${{ parameters.RunOnnxRuntimeTests }}
    buildJava: true
    buildNodejs: true

- job: Jar_Packaging
  workspace:
    clean: all
  pool: 'Win-CPU-2021'
  dependsOn:
  - Linux_C_API_Packaging_CPU_x64
  - Linux_C_API_Packaging_CPU_aarch64
  - MacOS_C_API_Packaging_CPU_x64
  - Windows_Packaging_CPU_x86_${{ parameters.BuildVariant }}
  - Windows_Packaging_CPU_x64_${{ parameters.BuildVariant }}
  - Windows_Packaging_CPU_arm_${{ parameters.BuildVariant }}
  - Windows_Packaging_CPU_arm64_${{ parameters.BuildVariant }}
  condition: succeeded()
  steps:
  - checkout: self
    submodules: false
  - template: set-version-number-variables-step.yml

  - task: DownloadPipelineArtifact@2
    displayName: 'Download Pipeline Artifact - Win x64'
    inputs:
      buildType: 'current'
      artifactName: 'drop-onnxruntime-java-win-x64'
      targetPath: '$(Build.BinariesDirectory)\java-artifact\onnxruntime-java-win-x64'

  - task: DownloadPipelineArtifact@2
    displayName: 'Download Pipeline Artifact - Linux x64'
    inputs:
      buildType: 'current'
      artifactName: 'drop-onnxruntime-java-linux-x64'
      targetPath: '$(Build.BinariesDirectory)\java-artifact\onnxruntime-java-linux-x64'

  - task: DownloadPipelineArtifact@2
    displayName: 'Download Pipeline Artifact - Linux AARCH64'
    inputs:
      buildType: 'current'
      artifactName: 'drop-onnxruntime-java-linux-aarch64'
      targetPath: '$(Build.BinariesDirectory)\java-artifact\onnxruntime-java-linux-aarch64'

  - task: DownloadPipelineArtifact@2
    displayName: 'Download Pipeline Artifact - MacOS x64'
    inputs:
      buildType: 'current'
      artifactName: 'drop-onnxruntime-java-osx-x86_64'
      targetPath: '$(Build.BinariesDirectory)\java-artifact\onnxruntime-java-osx-x86_64'

  - task: DownloadPipelineArtifact@2
    displayName: 'Download Pipeline Artifact - MacOS ARM64'
    inputs:
      buildType: 'current'
      artifactName: 'drop-onnxruntime-java-osx-arm64'
      targetPath: '$(Build.BinariesDirectory)\java-artifact\onnxruntime-java-osx-arm64'

  - task: PowerShell@2
    displayName: 'PowerShell Script'
    inputs:
      targetType: filePath
      filePath: $(Build.SourcesDirectory)\tools\ci_build\github\windows\jar_packaging.ps1
      failOnStderr: true
      showWarnings: true
      workingDirectory: '$(Build.BinariesDirectory)\java-artifact'

  - task: CopyFiles@2
    displayName: 'Copy Java Files to Artifact Staging Directory'
    inputs:
      SourceFolder: '$(Build.BinariesDirectory)\java-artifact\onnxruntime-java-win-x64'
      TargetFolder: '$(Build.ArtifactStagingDirectory)'

  - task: PublishPipelineArtifact@1
    displayName: 'Publish Pipeline Artifact'
    inputs:
      targetPath: '$(Build.ArtifactStagingDirectory)'
      artifact: 'onnxruntime-java'

  - template: component-governance-component-detection-steps.yml
    parameters :
      condition : 'succeeded'
  - task: mspremier.PostBuildCleanup.PostBuildCleanup-task.PostBuildCleanup@3
    displayName: 'Clean Agent Directories'
    condition: always()

- job: NuGet_Packaging_CPU
  workspace:
    clean: all
  # we need to use the 2022 pool to create the nuget package with both pre-net6+Xamarin and net6 targets.
  # VS2019 has no support for net6 and we need to use msbuild (from the VS install) to do the packing
  pool: 'Azure-Pipelines-EO-Windows2022-aiinfra'
  variables:
    OrtPackageId: ${{ parameters.OrtNugetPackageId }}
    breakCodesignValidationInjection: ${{ parameters.DoEsrp }}
  dependsOn:
  - Linux_C_API_Packaging_CPU_x64
  - Linux_C_API_Packaging_CPU_aarch64
  - MacOS_C_API_Packaging_CPU_x64
  - Windows_Packaging_CPU_x86_${{ parameters.BuildVariant }}
  - Windows_Packaging_CPU_x64_${{ parameters.BuildVariant }}
  - Windows_Packaging_CPU_arm_${{ parameters.BuildVariant }}
  - Windows_Packaging_CPU_arm64_${{ parameters.BuildVariant }}
  - Android_Java_API_AAR_Packaging_Full
  - iOS_Full_xcframework
  condition: succeeded()
  steps:
  - checkout: self
    submodules: true
  - task: DownloadPipelineArtifact@0
    displayName: 'Download win-x64 Pipeline Artifact'
    inputs:
      artifactName: 'onnxruntime-win-x64'
      targetPath: '$(Build.BinariesDirectory)/nuget-artifact'

  - task: DownloadPipelineArtifact@0
    displayName: 'Download win-x86 Pipeline Artifact'
    inputs:
      artifactName: 'onnxruntime-win-x86'
      targetPath: '$(Build.BinariesDirectory)/nuget-artifact'

  - task: DownloadPipelineArtifact@0
    displayName: 'Download win-arm64 Pipeline Artifact'
    inputs:
      artifactName: 'onnxruntime-win-arm64'
      targetPath: '$(Build.BinariesDirectory)/nuget-artifact'

  - task: DownloadPipelineArtifact@0
    displayName: 'Download win-arm Pipeline Artifact'
    inputs:
      artifactName: 'onnxruntime-win-arm'
      targetPath: '$(Build.BinariesDirectory)/nuget-artifact'

  - task: DownloadPipelineArtifact@0
    displayName: 'Download osx-x64 Pipeline Artifact'
    inputs:
      artifactName: 'onnxruntime-osx'
      targetPath: '$(Build.BinariesDirectory)/nuget-artifact'

  - task: DownloadPipelineArtifact@0
    displayName: 'Download linux-x64 Pipeline Artifact'
    inputs:
      artifactName: 'onnxruntime-linux-x64'
      targetPath: '$(Build.BinariesDirectory)/nuget-artifact'

  - task: DownloadPipelineArtifact@0
    displayName: 'Download Pipeline Artifact - NuGet'
    inputs:
      artifactName: 'onnxruntime-linux-aarch64'
      targetPath: '$(Build.BinariesDirectory)/nuget-artifact'

  - task: DownloadPipelineArtifact@2
    displayName: 'Download iOS Pipeline Artifact'
    inputs:
      artifactName: 'onnxruntime-ios-full-xcframework'
      targetPath: '$(Build.BinariesDirectory)/nuget-artifact'

  - task: DownloadPipelineArtifact@2
    displayName: 'Download android-full-aar Pipeline Artifact'
    inputs:
      artifactName: 'onnxruntime-android-full-aar'
      patterns: '**/*.aar'
      targetPath: '$(Build.BinariesDirectory)/nuget-artifact'

  - task: DownloadPipelineArtifact@0
    displayName: 'Download drop-extra Pipeline Artifact'
    inputs:
      artifactName: 'drop-extra'
      targetPath: '$(Build.BinariesDirectory)/extra-artifact'

  - script: |
     dir
    workingDirectory: '$(Build.BinariesDirectory)/nuget-artifact'
    displayName: 'List artifacts'

  # Reconstruct the build dir
  - task: PowerShell@2
    displayName: 'Extract native libraries for addition to nuget native package'
    inputs:
      targetType: filePath
      filePath: $(Build.SourcesDirectory)\tools\ci_build\github\windows\extract_nuget_files.ps1

  - script: |
     mklink /D /J models C:\local\models
    workingDirectory: '$(Build.BinariesDirectory)'
    displayName: 'Create models link'
  - task: NuGetToolInstaller@0
    displayName: Use Nuget 6.2.1
    inputs:
      versionSpec: 6.2.1

  - task: PowerShell@2
    displayName: Install .NET 6 workloads
    inputs:
      targetType: 'inline'
      script: |
        dotnet workload install android ios macos
      workingDirectory: '$(Build.SourcesDirectory)\csharp'

  - task: PowerShell@2
    displayName: Build Microsoft.ML.OnnxRuntime .NET 6 targets using dotnet
    inputs:
      targetType: 'inline'
      # we don't specify 'Any CPU' as the platform here because if we do it gets added to the output path
      #   e.g. csharp\src\Microsoft.ML.OnnxRuntime\bin\Any CPU\RelWithDebInfo\net6.0-ios\
      # which is inconsistent with the msbuild output path for the pre-.net6 targets
      #   e.g. csharp\src\Microsoft.ML.OnnxRuntime\bin\RelWithDebInfo\monoandroid11.0
      # and makes it harder to do the packing
      #
      # 'Any CPU' is the default (first 'mixed' platform specified in the csproj) so this should be fine.
      script: |
        dotnet build .\src\Microsoft.ML.OnnxRuntime\Microsoft.ML.OnnxRuntime.csproj -p:SelectedTargets=Net6  -p:Configuration=RelWithDebInfo -p:OnnxRuntimeBuildDirectory="$(Build.BinariesDirectory)" -p:OrtPackageId=$(OrtPackageId) -p:IsReleaseBuild=${{ parameters.IsReleaseBuild }}
      workingDirectory: '$(Build.SourcesDirectory)\csharp'

  - task: MSBuild@1
    displayName: 'Restore NuGet Packages and create project.assets.json for pre-.net6 targets'
    inputs:
      solution: '$(Build.SourcesDirectory)\csharp\OnnxRuntime.CSharp.sln'
      platform: 'Any CPU'
      configuration: RelWithDebInfo
      msbuildArguments: '-t:restore -p:SelectedTargets=PreNet6 -p:OrtPackageId=$(OrtPackageId)'
      workingDirectory: '$(Build.SourcesDirectory)\csharp'

  - task: MSBuild@1
    displayName: 'Build C# for pre-.net6 targets'
    inputs:
      solution: '$(Build.SourcesDirectory)\csharp\OnnxRuntime.CSharp.sln'
      platform: 'Any CPU'
      configuration: RelWithDebInfo
      msbuildArguments: '-p:SelectedTargets=PreNet6 -p:OnnxRuntimeBuildDirectory="$(Build.BinariesDirectory)" -p:OrtPackageId=$(OrtPackageId) -p:IsReleaseBuild=${{ parameters.IsReleaseBuild }}'
      workingDirectory: '$(Build.SourcesDirectory)\csharp'

  - template: win-esrp-dll.yml
    parameters:
      FolderPath: '$(Build.SourcesDirectory)\csharp\src\Microsoft.ML.OnnxRuntime\bin\RelWithDebInfo'
      DisplayName: 'ESRP - Sign C# dlls'
      DoEsrp: ${{ parameters.DoEsrp }}

  - task: MSBuild@1
    displayName: Update projects.assets.json with combined list of all target frameworks
    inputs:
      solution: '$(Build.SourcesDirectory)\csharp\src\Microsoft.ML.OnnxRuntime\Microsoft.ML.OnnxRuntime.csproj'
      platform: 'Any CPU'
      configuration: RelWithDebInfo
      msbuildArguments: '-t:restore -p:SelectedTargets=All -p:OrtPackageId=$(OrtPackageId)'
      workingDirectory: '$(Build.SourcesDirectory)\csharp'

  - task: MSBuild@1
    displayName: 'Build Nuget Packages'
    inputs:
      solution: '$(Build.SourcesDirectory)\csharp\OnnxRuntime.CSharp.proj'
      platform: 'Any CPU'
      configuration: RelWithDebInfo
      msbuildArguments: '-t:CreatePackage -p:OnnxRuntimeBuildDirectory="$(Build.BinariesDirectory)" -p:OrtPackageId=$(OrtPackageId) -p:IsReleaseBuild=${{ parameters.IsReleaseBuild }}'
      workingDirectory: '$(Build.SourcesDirectory)\csharp'

  - task: CopyFiles@2
    displayName: 'Copy native nuget package to: $(Build.ArtifactStagingDirectory)'
    inputs:
      SourceFolder: '$(Build.BinariesDirectory)\RelWithDebInfo\RelWithDebInfo'
      Contents: '*.nupkg'
      TargetFolder: '$(Build.ArtifactStagingDirectory)'

  - task: CopyFiles@2
    displayName: 'Copy native nuget symbols package to: $(Build.ArtifactStagingDirectory)'
    inputs:
      SourceFolder: '$(Build.BinariesDirectory)\RelWithDebInfo\RelWithDebInfo'
      Contents: '*.snupkg'
      TargetFolder: '$(Build.ArtifactStagingDirectory)'

  - task: CopyFiles@2
    displayName: 'Copy managed nuget package to: $(Build.ArtifactStagingDirectory)'
    inputs:
      SourceFolder: '$(Build.SourcesDirectory)\csharp\src\Microsoft.ML.OnnxRuntime\bin\RelWithDebInfo'
      Contents: '*.nupkg'
      TargetFolder: '$(Build.ArtifactStagingDirectory)'

  - template: esrp_nuget.yml
    parameters:
      DisplayName: 'ESRP - sign NuGet package'
      FolderPath: '$(Build.ArtifactStagingDirectory)'
      DoEsrp: ${{ parameters.DoEsrp }}

  - template: validate-package.yml
    parameters:
      PackageType: 'nuget'
      PackagePath: '$(Build.ArtifactStagingDirectory)'
      PackageName: 'Microsoft.ML.OnnxRuntime.*nupkg'
      PlatformsSupported: 'win-x64,win-x86,linux-x64,linux-arm64,osx.10.14-x64'
      VerifyNugetSigning: false

  - task: PublishPipelineArtifact@0
    displayName: 'Publish Pipeline NuGet Artifact'
    inputs:
      artifactName: 'drop-signed-nuget-CPU'
      targetPath: '$(Build.ArtifactStagingDirectory)'


  - task: MSBuild@1
    displayName: 'Clean C#'
    inputs:
      solution: '$(Build.SourcesDirectory)\csharp\OnnxRuntime.CSharp.sln'
      platform: 'Any CPU'
      configuration: RelWithDebInfo
      msbuildArguments: '-t:Clean -p:OnnxRuntimeBuildDirectory="$(Build.BinariesDirectory)" -p:OrtPackageId=$(OrtPackageId)'
      workingDirectory: '$(Build.SourcesDirectory)\csharp'

  - task: RoslynAnalyzers@2
    displayName: 'Run Roslyn Analyzers'
    inputs:
      userProvideBuildInfo: msBuildInfo
      msBuildCommandline: '"C:\Program Files\Microsoft Visual Studio\2022\Enterprise\MSBuild\Current\Bin\msbuild.exe" $(Build.SourcesDirectory)\csharp\OnnxRuntime.CSharp.sln -p:configuration="RelWithDebInfo" -p:Platform="Any CPU" -p:OnnxRuntimeBuildDirectory="$(Build.BinariesDirectory)" -p:OrtPackageId=$(OrtPackageId)'
    condition: and(succeeded(), eq('${{ parameters.DoCompliance }}', true))

  - template: component-governance-component-detection-steps.yml
    parameters :
      condition : 'succeeded'

  - task: mspremier.PostBuildCleanup.PostBuildCleanup-task.PostBuildCleanup@3
    displayName: 'Clean Agent Directories'
    condition: always()

- job: Nodejs_Packaging_CPU
  workspace:
    clean: all
  pool: 'Win-CPU-2021'
  variables:
    ${{ if eq(parameters.IsReleaseBuild, true) }}:
      NpmPackagingMode: 'release'
    ${{ if not(eq(parameters.IsReleaseBuild, true)) }}:
      NpmPackagingMode: 'dev'
    breakCodesignValidationInjection: ${{ parameters.DoEsrp }}
  dependsOn:
  - Linux_C_API_Packaging_CPU_x64
  - Linux_C_API_Packaging_CPU_aarch64
  - MacOS_C_API_Packaging_CPU_x64
  - Windows_Packaging_CPU_x64_${{ parameters.BuildVariant }}
  - Windows_Packaging_CPU_arm64_${{ parameters.BuildVariant }}
  condition: succeeded()
  steps:
  - checkout: self
    submodules: true

  - script: |
     echo.>>.gitattributes
     echo /js/** text=auto eol=lf>>.gitattributes
     rd /s /q js
     git checkout -- js/**
     git checkout -- .gitattributes
    workingDirectory: '$(Build.SourcesDirectory)'
    displayName: 'Testing: force EOL to lf on windows for /js/**'

  - task: DownloadPipelineArtifact@0
    displayName: 'Download Pipeline Artifact - NuGet (Win x64)'
    inputs:
      artifactName: 'onnxruntime-win-x64'
      targetPath: '$(Build.BinariesDirectory)/nuget-artifact'

  - task: DownloadPipelineArtifact@0
    displayName: 'Download Pipeline Artifact - NuGet (Win ARM64)'
    inputs:
      artifactName: 'onnxruntime-win-arm64'
      targetPath: '$(Build.BinariesDirectory)/nuget-artifact'

  - task: DownloadPipelineArtifact@0
    displayName: 'Download Pipeline Artifact - NuGet (OSX)'
    inputs:
      artifactName: 'onnxruntime-osx'
      targetPath: '$(Build.BinariesDirectory)/nuget-artifact'

  - task: DownloadPipelineArtifact@0
    displayName: 'Download Pipeline Artifact - NuGet (Linux x64)'
    inputs:
      artifactName: 'onnxruntime-linux-x64'
      targetPath: '$(Build.BinariesDirectory)/nuget-artifact'

  - task: DownloadPipelineArtifact@0
    displayName: 'Download Pipeline Artifact - NuGet (Linux aarch64)'
    inputs:
      artifactName: 'onnxruntime-linux-aarch64'
      targetPath: '$(Build.BinariesDirectory)/nuget-artifact'

  - task: DownloadPipelineArtifact@0
    displayName: 'Download Pipeline Artifact - Nodejs (Win x64)'
    inputs:
      artifactName: 'drop-onnxruntime-nodejs-win-x64'
      targetPath: '$(Build.BinariesDirectory)/nodejs-artifacts/win32/x64/'

  - task: DownloadPipelineArtifact@0
    displayName: 'Download Pipeline Artifact - Nodejs (Win ARM64)'
    inputs:
      artifactName: 'drop-onnxruntime-nodejs-win-arm64'
      targetPath: '$(Build.BinariesDirectory)/nodejs-artifacts/win32/arm64/'

  - task: DownloadPipelineArtifact@0
    displayName: 'Download Pipeline Artifact - Nodejs (macOS x86_64)'
    inputs:
      artifactName: 'drop-onnxruntime-nodejs-osx-x86_64'
      targetPath: '$(Build.BinariesDirectory)/nodejs-artifacts/darwin/x64/'

  - task: DownloadPipelineArtifact@0
    displayName: 'Download Pipeline Artifact - Nodejs (macOS arm64)'
    inputs:
      artifactName: 'drop-onnxruntime-nodejs-osx-arm64'
      targetPath: '$(Build.BinariesDirectory)/nodejs-artifacts/darwin/arm64/'

  - task: DownloadPipelineArtifact@0
    displayName: 'Download Pipeline Artifact - Nodejs (Linux x64)'
    inputs:
      artifactName: 'drop-onnxruntime-nodejs-linux-x64'
      targetPath: '$(Build.BinariesDirectory)/nodejs-artifacts/linux/x64/'

  - task: DownloadPipelineArtifact@0
    displayName: 'Download Pipeline Artifact - Nodejs (Linux aarch64)'
    inputs:
      artifactName: 'drop-onnxruntime-nodejs-linux-aarch64'
      targetPath: '$(Build.BinariesDirectory)/nodejs-artifacts/linux/arm64/'

  - task: DownloadPipelineArtifact@0
    displayName: 'Download Pipeline Artifact - NuGet'
    inputs:
      artifactName: 'drop-extra'
      targetPath: '$(Build.BinariesDirectory)/extra-artifact'

  - task: PowerShell@2
    displayName: 'PowerShell Script'
    inputs:
      targetType: filePath
      filePath: $(Build.SourcesDirectory)\tools\ci_build\github\windows\extract_nuget_files.ps1

  - script: |
     dir
    workingDirectory: '$(Build.BinariesDirectory)/nuget-artifact'
    displayName: 'List artifacts'

  - script: |
     npm ci
    workingDirectory: '$(Build.SourcesDirectory)/js'
    displayName: 'Install NPM packages /js'
  - script: |
     npm ci
    workingDirectory: '$(Build.SourcesDirectory)/js/common'
    displayName: 'Install NPM packages /js/common'
  - script: |
     npm ci
    workingDirectory: '$(Build.SourcesDirectory)/js/node'
    displayName: 'Install NPM packages /js/node'

  # Node.js binding win32/x64
  - task: CopyFiles@2
    displayName: 'Copy nuget binaries to: $(Build.SourcesDirectory)\js\node\bin\napi-v3\win32\x64\'
    inputs:
      SourceFolder: '$(Build.BinariesDirectory)\RelWithDebInfo\RelWithDebInfo\nuget-artifacts\onnxruntime-win-x64\lib'
      Contents: '*.dll'
      TargetFolder: '$(Build.SourcesDirectory)\js\node\bin\napi-v3\win32\x64'
  - task: CopyFiles@2
    displayName: 'Copy nodejs binaries to: $(Build.SourcesDirectory)\js\node\bin\napi-v3\win32\x64\'
    inputs:
      SourceFolder: '$(Build.BinariesDirectory)\nodejs-artifacts\win32\x64'
      Contents: '*.node'
      TargetFolder: '$(Build.SourcesDirectory)\js\node\bin\napi-v3\win32\x64'

  # Node.js binding win32/arm64
  - task: CopyFiles@2
    displayName: 'Copy nuget binaries to: $(Build.SourcesDirectory)\js\node\bin\napi-v3\win32\arm64\'
    inputs:
      SourceFolder: '$(Build.BinariesDirectory)\RelWithDebInfo\RelWithDebInfo\nuget-artifacts\onnxruntime-win-arm64\lib'
      Contents: '*.dll'
      TargetFolder: '$(Build.SourcesDirectory)\js\node\bin\napi-v3\win32\arm64'
  - task: CopyFiles@2
    displayName: 'Copy nodejs binaries to: $(Build.SourcesDirectory)\js\node\bin\napi-v3\win32\arm64\'
    inputs:
      SourceFolder: '$(Build.BinariesDirectory)\nodejs-artifacts\win32\arm64'
      Contents: '*.node'
      TargetFolder: '$(Build.SourcesDirectory)\js\node\bin\napi-v3\win32\arm64'

  # Node.js binding linux/x64
  - task: CopyFiles@2
    displayName: 'Copy nuget binaries to: $(Build.SourcesDirectory)\js\node\bin\napi-v3\linux\x64\'
    inputs:
      SourceFolder: '$(Build.BinariesDirectory)\RelWithDebInfo\RelWithDebInfo\nuget-artifacts\onnxruntime-linux-x64\lib'
      Contents: 'libonnxruntime.so.*'
      TargetFolder: '$(Build.SourcesDirectory)\js\node\bin\napi-v3\linux\x64'
  - task: CopyFiles@2
    displayName: 'Copy nodejs binaries to: $(Build.SourcesDirectory)\js\node\bin\napi-v3\linux\x64\'
    inputs:
      SourceFolder: '$(Build.BinariesDirectory)\nodejs-artifacts\linux\x64'
      Contents: '*.node'
      TargetFolder: '$(Build.SourcesDirectory)\js\node\bin\napi-v3\linux\x64'

  # Node.js binding linux/arm64
  - task: CopyFiles@2
    displayName: 'Copy nuget binaries to: $(Build.SourcesDirectory)\js\node\bin\napi-v3\linux\arm64\'
    inputs:
      SourceFolder: '$(Build.BinariesDirectory)\RelWithDebInfo\RelWithDebInfo\nuget-artifacts\onnxruntime-linux-aarch64\lib'
      Contents: 'libonnxruntime.so.*'
      TargetFolder: '$(Build.SourcesDirectory)\js\node\bin\napi-v3\linux\arm64'
  - task: CopyFiles@2
    displayName: 'Copy nodejs binaries to: $(Build.SourcesDirectory)\js\node\bin\napi-v3\linux\arm64\'
    inputs:
      SourceFolder: '$(Build.BinariesDirectory)\nodejs-artifacts\linux\arm64'
      Contents: '*.node'
      TargetFolder: '$(Build.SourcesDirectory)\js\node\bin\napi-v3\linux\arm64'

  # Node.js binding darwin/x64
  - task: CopyFiles@2
    displayName: 'Copy nuget binaries to: $(Build.SourcesDirectory)\js\node\bin\napi-v3\darwin\x64\'
    inputs:
      SourceFolder: '$(Build.BinariesDirectory)\RelWithDebInfo\RelWithDebInfo\nuget-artifacts\onnxruntime-osx-x86_64\lib'
      Contents: 'libonnxruntime.*.dylib'
      TargetFolder: '$(Build.SourcesDirectory)\js\node\bin\napi-v3\darwin\x64'
  - task: CopyFiles@2
    displayName: 'Copy nodejs binaries to: $(Build.SourcesDirectory)\js\node\bin\napi-v3\darwin\x64\'
    inputs:
      SourceFolder: '$(Build.BinariesDirectory)\nodejs-artifacts\darwin\x64'
      Contents: '*.node'
      TargetFolder: '$(Build.SourcesDirectory)\js\node\bin\napi-v3\darwin\x64'

  # Node.js binding darwin/arm64
  - task: CopyFiles@2
    displayName: 'Copy nuget binaries to: $(Build.SourcesDirectory)\js\node\bin\napi-v3\darwin\arm64\'
    inputs:
      SourceFolder: '$(Build.BinariesDirectory)\RelWithDebInfo\RelWithDebInfo\nuget-artifacts\onnxruntime-osx-arm64\lib'
      Contents: 'libonnxruntime.*.dylib'
      TargetFolder: '$(Build.SourcesDirectory)\js\node\bin\napi-v3\darwin\arm64'
  - task: CopyFiles@2
    displayName: 'Copy nodejs binaries to: $(Build.SourcesDirectory)\js\node\bin\napi-v3\darwin\arm64\'
    inputs:
      SourceFolder: '$(Build.BinariesDirectory)\nodejs-artifacts\darwin\arm64'
      Contents: '*.node'
      TargetFolder: '$(Build.SourcesDirectory)\js\node\bin\napi-v3\darwin\arm64'

  - task: PowerShell@2
    inputs:
      filePath: '$(Build.SourcesDirectory)\tools\ci_build\github\js\pack-npm-packages.ps1'
      arguments: '$(NpmPackagingMode) $(Build.SourcesDirectory) node'
      workingDirectory: $(Build.BinariesDirectory)
      errorActionPreference: stop
    displayName: 'Pack NPM packages'

  - task: CopyFiles@2
    displayName: 'Copy onnxruntime-common package to staging directory'
    inputs:
      SourceFolder: '$(Build.SourcesDirectory)/js/common/'
      Contents: 'onnxruntime-common-*.tgz'
      TargetFolder: '$(Build.ArtifactStagingDirectory)'

  - task: CopyFiles@2
    displayName: 'Copy onnxruntime-node package to staging directory'
    inputs:
      SourceFolder: '$(Build.SourcesDirectory)/js/node/'
      Contents: 'onnxruntime-node-*.tgz'
      TargetFolder: '$(Build.ArtifactStagingDirectory)'

  - task: PublishPipelineArtifact@0
    displayName: 'Publish NPM packages files'
    inputs:
      artifactName: 'NPM_packages'
      targetPath: '$(Build.ArtifactStagingDirectory)'

  - template: component-governance-component-detection-steps.yml
    parameters :
      condition : 'succeeded'

  - task: mspremier.PostBuildCleanup.PostBuildCleanup-task.PostBuildCleanup@3
    displayName: 'Clean Agent Directories'
    condition: always()

- template: ../nuget/templates/test_win.yml
  parameters:
    AgentPool : 'Win-CPU-2021'
    Skipx86Tests : false
    NugetPackageName : 'Microsoft.ML.OnnxRuntime'
    ArtifactSuffix: 'CPU'

- template: ../nuget/templates/test_linux.yml
  parameters:
    AgentPool : Linux-CPU
    NugetPackageName : 'Microsoft.ML.OnnxRuntime'
    ArtifactSuffix: 'CPU'

- template: ../nuget/templates/test_macos.yml
  parameters:
    AgentPool : macOS-11
    ArtifactSuffix: 'CPU'

- template: ../nodejs/templates/test_win.yml
  parameters:
    AgentPool : 'Win-CPU-2021'
    JobSuffix : 'Win_CPU_x64'

- template: ../nodejs/templates/test_linux.yml
  parameters:
    AgentPool : 'Linux-CPU'
    JobSuffix : 'Linux_CPU_x64'

- template: ../nodejs/templates/test_macos.yml
  parameters:
    JobSuffix : 'macOS_CPU_x64'

- job: Final_Jar_Testing_Windows
  workspace:
    clean: all
  pool: 'Win-CPU-2021'
  timeoutInMinutes: 60
  variables:
  - name: runCodesignValidationInjection
    value: false
  dependsOn:
    Jar_Packaging
  steps:
  - template: set-version-number-variables-step.yml

  - task: DownloadPipelineArtifact@2
    displayName: 'Download Final Jar'
    inputs:
        buildType: 'current'
        artifactName: 'onnxruntime-java'
        targetPath: '$(Build.BinariesDirectory)\final-jar'

  - task: CmdLine@2
    inputs:
      script: |
        mkdir test
        pushd test
        jar xf $(Build.BinariesDirectory)\final-jar\testing.jar
        popd
        powershell -Command "Invoke-WebRequest https://oss.sonatype.org/service/local/repositories/releases/content/org/junit/platform/junit-platform-console-standalone/1.6.2/junit-platform-console-standalone-1.6.2.jar -OutFile junit-platform-console-standalone-1.6.2.jar"
        powershell -Command "Invoke-WebRequest https://oss.sonatype.org/service/local/repositories/releases/content/com/google/protobuf/protobuf-java/3.21.7/protobuf-java-3.21.7.jar -OutFile protobuf-java-3.21.7.jar"
        java -jar junit-platform-console-standalone-1.6.2.jar -cp .;.\test;protobuf-java-3.21.7.jar;onnxruntime-$(OnnxRuntimeVersion).jar --scan-class-path --fail-if-no-tests --disable-banner
      workingDirectory: '$(Build.BinariesDirectory)\final-jar'

  - template: component-governance-component-detection-steps.yml
    parameters :
      condition : 'succeeded'
  - task: mspremier.PostBuildCleanup.PostBuildCleanup-task.PostBuildCleanup@3
    displayName: 'Clean Agent Directories'
    condition: always()

- job: Final_Jar_Testing_Linux
  workspace:
    clean: all
  pool: 'Linux-CPU'
  variables:
  - name: runCodesignValidationInjection
    value: false
  timeoutInMinutes: 60
  dependsOn:
    Jar_Packaging
  steps:
  - template: set-version-number-variables-step.yml
  - task: DownloadPipelineArtifact@2
    displayName: 'Download Final Jar'
    inputs:
      buildType: 'current'
      artifactName: 'onnxruntime-java'
      targetPath: '$(Build.BinariesDirectory)/final-jar'

  - task: CmdLine@2
    inputs:
      script: |
        echo "Java Version"
        java --version
        mkdir test
        pushd test
        jar xf $(Build.BinariesDirectory)/final-jar/testing.jar
        popd
        wget https://oss.sonatype.org/service/local/repositories/releases/content/org/junit/platform/junit-platform-console-standalone/1.6.2/junit-platform-console-standalone-1.6.2.jar -P ./
        wget https://oss.sonatype.org/service/local/repositories/releases/content/com/google/protobuf/protobuf-java/3.21.7/protobuf-java-3.21.7.jar -P ./
        LD_LIBRARY_PATH=./test:${LD_LIBRARY_PATH}
        java -jar ./junit-platform-console-standalone-1.6.2.jar -cp .:./test:./protobuf-java-3.21.7.jar:./onnxruntime-$(OnnxRuntimeVersion).jar --scan-class-path --fail-if-no-tests --disable-banner
      workingDirectory: '$(Build.BinariesDirectory)/final-jar'

  - template: component-governance-component-detection-steps.yml
    parameters :
      condition : 'succeeded'
  - task: mspremier.PostBuildCleanup.PostBuildCleanup-task.PostBuildCleanup@3
    displayName: 'Clean Agent Directories'
    condition: always()

- job: Final_Jar_Testing_MacOs
  workspace:
    clean: all
  pool:
    vmImage: 'macOS-11'
  variables:
  - name: runCodesignValidationInjection
    value: false
  timeoutInMinutes: 60
  dependsOn:
    Jar_Packaging
  steps:
  - template: set-version-number-variables-step.yml

  - task: DownloadPipelineArtifact@2
    displayName: 'Download Final Jar'
    inputs:
      buildType: 'current'
      artifactName: 'onnxruntime-java'
      targetPath: '$(Build.BinariesDirectory)/final-jar'

  - task: CmdLine@2
    inputs:
        script: |
          echo "Java Version"
          java --version
          mkdir test
          pushd test
          jar xf $(Build.BinariesDirectory)/final-jar/testing.jar
          popd
          wget https://oss.sonatype.org/service/local/repositories/releases/content/org/junit/platform/junit-platform-console-standalone/1.6.2/junit-platform-console-standalone-1.6.2.jar -P ./
          wget https://oss.sonatype.org/service/local/repositories/releases/content/com/google/protobuf/protobuf-java/3.21.7/protobuf-java-3.21.7.jar -P ./
          sudo xcode-select --switch /Applications/Xcode_12.4.app/Contents/Developer
          DYLD_LIBRARY_PATH=./test:${DYLD_LIBRARY_PATH}
          java -jar ./junit-platform-console-standalone-1.6.2.jar -cp .:./test:./protobuf-java-3.21.7.jar:./onnxruntime-$(OnnxRuntimeVersion).jar --scan-class-path --fail-if-no-tests --disable-banner
        workingDirectory: '$(Build.BinariesDirectory)/final-jar'

  - template: component-governance-component-detection-steps.yml
    parameters :
      condition : 'succeeded'
  - task: mspremier.PostBuildCleanup.PostBuildCleanup-task.PostBuildCleanup@3
    displayName: 'Clean Agent Directories'
    condition: always()

- template: android-java-api-aar-test.yml
  parameters:
    artifactName: 'onnxruntime-android-mobile-aar'
    job_name_suffix: 'Mobile'
    packageName: 'onnxruntime-mobile'

- template: android-java-api-aar-test.yml
  parameters:
    artifactName: 'onnxruntime-android-full-aar'
    job_name_suffix: 'Full'<|MERGE_RESOLUTION|>--- conflicted
+++ resolved
@@ -58,56 +58,6 @@
     OnnxruntimeCXXFlags: '-Wp,-D_FORTIFY_SOURCE=2 -Wp,-D_GLIBCXX_ASSERTIONS -fstack-protector-strong -fstack-clash-protection -O3 -Wl,--strip-all'
     OnnxruntimeNodejsBindingArch: 'arm64'
     PoolName: 'aiinfra-linux-ARM64-CPU-2019'
-
-<<<<<<< HEAD
-=======
-- job: MacOS_C_API_Packaging_CPU_x64
-  workspace:
-    clean: all
-  variables:
-    MACOSX_DEPLOYMENT_TARGET: '10.14'
-  pool:
-    vmImage: 'macOS-11'
-  timeoutInMinutes:  300
-  steps:
-    - template: set-version-number-variables-step.yml
-
-    - task: UsePythonVersion@0
-      # Use python 3.8 to avoid build some of the required packages
-      displayName: Use Python 3.8
-      inputs:
-        versionSpec: 3.8
-
-    - script: |
-        set -e
-        pushd .
-        cd $(Build.SourcesDirectory)/cmake/external/protobuf
-        cmake ./cmake -DCMAKE_INSTALL_PREFIX=$(Build.BinariesDirectory)/protobuf -DCMAKE_POSITION_INDEPENDENT_CODE=ON -Dprotobuf_BUILD_TESTS=OFF -DCMAKE_BUILD_TYPE=Relwithdebinfo
-        make -j$(getconf _NPROCESSORS_ONLN)
-        make install
-        popd
-        export PATH=$(Build.BinariesDirectory)/protobuf/bin:$PATH
-        export ONNX_ML=1
-        export CMAKE_ARGS="-DONNX_GEN_PB_TYPE_STUBS=OFF -DONNX_WERROR=OFF"
-        python3 -m pip install numpy wheel
-        python3 -m pip install $(Build.SourcesDirectory)/cmake/external/onnx
-        sudo xcode-select --switch /Applications/Xcode_12.4.app/Contents/Developer
-      displayName: 'Build and Test MacOS'
-
-    - template: mac-packaging.yml
-      parameters :
-        AdditionalBuildFlags : ${{ parameters.AdditionalBuildFlags }} --build_java --build_nodejs --use_coreml --cmake_extra_defines CMAKE_OSX_ARCHITECTURES=arm64
-        MacosArch: arm64
-        BuildJava: true
-        BuildNodejs: true
-
-    - template: mac-packaging.yml
-      parameters :
-        AdditionalBuildFlags : ${{ parameters.AdditionalBuildFlags }}  --use_coreml --cmake_extra_defines CMAKE_OSX_ARCHITECTURES="arm64;x86_64"
-        MacosArch: universal2
-        BuildJava: false
-        BuildNodejs: false
->>>>>>> c358d64b
 
 - template: mac-ci.yml
   parameters:
