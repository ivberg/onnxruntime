# Copyright (c) Microsoft Corporation. All rights reserved.
# Licensed under the MIT License.

# Reduced ops build helpers

# In a reduced ops build, the reduction is performed by updating source files.
# Rather than modifying the source files directly, updated versions will be
# saved to another location in the build directory: ${op_reduction_root}.
set(op_reduction_root "${CMAKE_BINARY_DIR}/op_reduction.generated")

# This helper function replaces the relevant original source files with their
# updated, reduced ops versions in `all_srcs`.
function(substitute_op_reduction_srcs all_srcs)
  # files that are potentially updated in a reduced ops build
  set(original_srcs
    "${ONNXRUNTIME_ROOT}/contrib_ops/cpu/cpu_contrib_kernels.cc"
    "${ONNXRUNTIME_ROOT}/contrib_ops/cuda/cuda_contrib_kernels.cc"
    "${ONNXRUNTIME_ROOT}/core/providers/cpu/cpu_execution_provider.cc"
    "${ONNXRUNTIME_ROOT}/core/providers/cuda/cuda_execution_provider.cc"
    "${ONNXRUNTIME_ROOT}/core/providers/op_kernel_type_control_overrides.inc"
    "${ORTTRAINING_SOURCE_DIR}/training_ops/cpu/cpu_training_kernels.cc"
    "${ORTTRAINING_SOURCE_DIR}/training_ops/cuda/cuda_training_kernels.cc"
    )

  set(replacement_srcs)

  foreach(original_src ${original_srcs})
    string(FIND "${${all_srcs}}" "${original_src}" idx)
    if(idx EQUAL "-1")
      continue()
    endif()

    file(RELATIVE_PATH src_relative_path "${REPO_ROOT}" "${original_src}")
    set(replacement_src "${op_reduction_root}/${src_relative_path}")

    message("File '${original_src}' substituted with reduced op version '${replacement_src}'.")

    string(REPLACE "${original_src}" "${replacement_src}" ${all_srcs} "${${all_srcs}}")

    list(APPEND replacement_srcs "${replacement_src}")
  endforeach()

  if(replacement_srcs)
    source_group(TREE "${op_reduction_root}" PREFIX "op_reduction.generated" FILES ${replacement_srcs})
  endif()

  set(${all_srcs} "${${all_srcs}}" PARENT_SCOPE)
endfunction()

# This helper function adds reduced ops build-specific include directories to
# `target`.
function(add_op_reduction_include_dirs target)
  set(op_reduction_include_dirs "${op_reduction_root}/onnxruntime")
  if (onnxruntime_ENABLE_TRAINING_OPS)
    list(APPEND op_reduction_include_dirs "${op_reduction_root}/orttraining")
  endif()
  # add include directories BEFORE so they are searched first, giving op reduction file paths precedence
  target_include_directories(${target} BEFORE PRIVATE ${op_reduction_include_dirs})
endfunction()


file(GLOB_RECURSE onnxruntime_providers_srcs CONFIGURE_DEPENDS
  "${ONNXRUNTIME_ROOT}/core/providers/cpu/*.h"
  "${ONNXRUNTIME_ROOT}/core/providers/cpu/*.cc"
)

if(onnxruntime_DISABLE_ML_OPS)
  list(FILTER onnxruntime_providers_srcs EXCLUDE REGEX ".*/ml/.*")
endif()

file(GLOB_RECURSE onnxruntime_cpu_contrib_ops_srcs CONFIGURE_DEPENDS
  "${ONNXRUNTIME_ROOT}/contrib_ops/cpu/*.h"
  "${ONNXRUNTIME_ROOT}/contrib_ops/cpu/*.cc"
)

file(GLOB_RECURSE onnxruntime_cuda_contrib_ops_cc_srcs CONFIGURE_DEPENDS
  "${ONNXRUNTIME_ROOT}/contrib_ops/cuda/*.h"
  "${ONNXRUNTIME_ROOT}/contrib_ops/cuda/*.cc"
)

file(GLOB_RECURSE onnxruntime_cuda_contrib_ops_cu_srcs CONFIGURE_DEPENDS
  "${ONNXRUNTIME_ROOT}/contrib_ops/cuda/*.cu"
  "${ONNXRUNTIME_ROOT}/contrib_ops/cuda/*.cuh"
)

file(GLOB_RECURSE onnxruntime_rocm_contrib_ops_cc_srcs CONFIGURE_DEPENDS
  "${ONNXRUNTIME_ROOT}/contrib_ops/rocm/*.h"
  "${ONNXRUNTIME_ROOT}/contrib_ops/rocm/*.cc"
)

file(GLOB_RECURSE onnxruntime_rocm_contrib_ops_cu_srcs CONFIGURE_DEPENDS
  "${ONNXRUNTIME_ROOT}/contrib_ops/rocm/*.cu"
  "${ONNXRUNTIME_ROOT}/contrib_ops/rocm/*.cuh"
)

file(GLOB onnxruntime_providers_common_srcs CONFIGURE_DEPENDS
  "${ONNXRUNTIME_ROOT}/core/providers/*.h"
  "${ONNXRUNTIME_ROOT}/core/providers/*.cc"
  "${ONNXRUNTIME_ROOT}/core/providers/op_kernel_type_control_overrides.inc"
)
if(onnxruntime_USE_VITISAI)
  set(PROVIDERS_VITISAI onnxruntime_providers_vitisai)
endif()
if(onnxruntime_USE_CUDA)
  set(PROVIDERS_CUDA onnxruntime_providers_cuda)
endif()
if(onnxruntime_USE_COREML)
  if (CMAKE_SYSTEM_NAME STREQUAL "Darwin" OR CMAKE_SYSTEM_NAME STREQUAL "iOS")
    set(PROVIDERS_COREML onnxruntime_providers_coreml onnxruntime_coreml_proto)
  else()
    set(PROVIDERS_COREML onnxruntime_providers_coreml)
  endif()
endif()
if(onnxruntime_USE_NNAPI_BUILTIN)
  set(PROVIDERS_NNAPI onnxruntime_providers_nnapi)
endif()
if(onnxruntime_USE_RKNPU)
  set(PROVIDERS_RKNPU onnxruntime_providers_rknpu)
endif()
if(onnxruntime_USE_DML)
  set(PROVIDERS_DML onnxruntime_providers_dml)
endif()
if(onnxruntime_USE_MIGRAPHX)
  set(PROVIDERS_MIGRAPHX onnxruntime_providers_migraphx)
endif()
if(onnxruntime_USE_WINML)
  set(PROVIDERS_WINML onnxruntime_providers_winml)
endif()
if(onnxruntime_USE_ACL)
  set(PROVIDERS_ACL onnxruntime_providers_acl)
endif()
if(onnxruntime_USE_ARMNN)
  set(PROVIDERS_ARMNN onnxruntime_providers_armnn)
endif()
if(onnxruntime_USE_ROCM)
  set(PROVIDERS_ROCM onnxruntime_providers_rocm)
endif()
if (onnxruntime_USE_TVM)
  set(PROVIDERS_TVM onnxruntime_providers_tvm)
endif()
if (onnxruntime_USE_XNNPACK)
  set(PROVIDERS_XNNPACK onnxruntime_providers_xnnpack)
endif()
if(onnxruntime_USE_SNPE)
    include(onnxruntime_snpe_provider.cmake)
endif()
if (onnxruntime_USE_CANN)
  set(PROVIDERS_CANN onnxruntime_providers_cann)
endif()
if (onnxruntime_USE_AZURE)
  set(PROVIDERS_AZURE onnxruntime_providers_azure)
endif()

source_group(TREE ${ONNXRUNTIME_ROOT}/core FILES ${onnxruntime_providers_common_srcs} ${onnxruntime_providers_srcs})

set(onnxruntime_providers_src ${onnxruntime_providers_common_srcs} ${onnxruntime_providers_srcs})

# disable contrib ops conditionally
if(NOT onnxruntime_DISABLE_CONTRIB_OPS)
  if (NOT onnxruntime_ENABLE_ATEN)
    list(REMOVE_ITEM onnxruntime_cpu_contrib_ops_srcs
      "${ONNXRUNTIME_ROOT}/contrib_ops/cpu/aten_ops/aten_op.h"
      "${ONNXRUNTIME_ROOT}/contrib_ops/cpu/aten_ops/aten_op.cc"
      "${ONNXRUNTIME_ROOT}/contrib_ops/cpu/aten_ops/aten_op_executor.cc"
    )
  endif()
  # add using ONNXRUNTIME_ROOT so they show up under the 'contrib_ops' folder in Visual Studio
  source_group(TREE ${ONNXRUNTIME_ROOT} FILES ${onnxruntime_cpu_contrib_ops_srcs})
  list(APPEND onnxruntime_providers_src ${onnxruntime_cpu_contrib_ops_srcs})
endif()

if (onnxruntime_ENABLE_TRAINING_OPS AND NOT onnxruntime_ENABLE_TRAINING)
  file(GLOB_RECURSE onnxruntime_cpu_training_ops_srcs CONFIGURE_DEPENDS
    "${ORTTRAINING_SOURCE_DIR}/training_ops/cpu/*.h"
    "${ORTTRAINING_SOURCE_DIR}/training_ops/cpu/*.cc"
  )

  source_group(TREE ${ORTTRAINING_ROOT}/ FILES ${onnxruntime_cpu_training_ops_srcs})
  list(APPEND onnxruntime_providers_src ${onnxruntime_cpu_training_ops_srcs})

  file(GLOB_RECURSE onnxruntime_cpu_full_training_only_srcs
    "${ORTTRAINING_SOURCE_DIR}/training_ops/cpu/collective/*.cc"
    "${ORTTRAINING_SOURCE_DIR}/training_ops/cpu/collective/*.h"
    "${ORTTRAINING_SOURCE_DIR}/training_ops/cpu/communication/*.cc"
    "${ORTTRAINING_SOURCE_DIR}/training_ops/cpu/communication/*.h"
    "${ORTTRAINING_SOURCE_DIR}/training_ops/cpu/controlflow/record.cc"
    "${ORTTRAINING_SOURCE_DIR}/training_ops/cpu/controlflow/record.h"
    "${ORTTRAINING_SOURCE_DIR}/training_ops/cpu/controlflow/wait.cc"
    "${ORTTRAINING_SOURCE_DIR}/training_ops/cpu/controlflow/wait.h"
    "${ORTTRAINING_SOURCE_DIR}/training_ops/cpu/controlflow/yield.cc"
    "${ORTTRAINING_SOURCE_DIR}/training_ops/cpu/controlflow/yield.h"
    "${ORTTRAINING_SOURCE_DIR}/training_ops/cpu/gist/*.cc"
    "${ORTTRAINING_SOURCE_DIR}/training_ops/cpu/gist/*.h"
    "${ORTTRAINING_SOURCE_DIR}/training_ops/cpu/tensorboard/*.cc"
    "${ORTTRAINING_SOURCE_DIR}/training_ops/cpu/tensorboard/*.h"
    "${ORTTRAINING_SOURCE_DIR}/training_ops/cpu/torch/*.cc"
    "${ORTTRAINING_SOURCE_DIR}/training_ops/cpu/torch/*.h"
  )

  list(REMOVE_ITEM onnxruntime_providers_src ${onnxruntime_cpu_full_training_only_srcs})
endif()

if (onnxruntime_ENABLE_ATEN)
  file(GLOB_RECURSE onnxruntime_providers_dlpack_srcs CONFIGURE_DEPENDS
    "${ONNXRUNTIME_ROOT}/core/dlpack/dlpack_converter.cc"
    "${ONNXRUNTIME_ROOT}/core/dlpack/dlpack_converter.h"
  )
  set(onnxruntime_providers_dlpack_srcs ${onnxruntime_providers_dlpack_srcs})
  source_group(TREE ${ONNXRUNTIME_ROOT}/core FILES ${onnxruntime_providers_dlpack_srcs})
  list(APPEND onnxruntime_providers_src ${onnxruntime_providers_dlpack_srcs})
endif()

if (onnxruntime_ENABLE_TRAINING)
  file(GLOB_RECURSE onnxruntime_cpu_training_ops_srcs CONFIGURE_DEPENDS
    "${ORTTRAINING_SOURCE_DIR}/training_ops/cpu/*.h"
    "${ORTTRAINING_SOURCE_DIR}/training_ops/cpu/*.cc"
    "${ORTTRAINING_SOURCE_DIR}/core/framework/*.h"
    "${ORTTRAINING_SOURCE_DIR}/core/framework/*.cc"
    "${ORTTRAINING_SOURCE_DIR}/core/framework/adasum/*"
    "${ORTTRAINING_SOURCE_DIR}/core/framework/communication/*"
  )

  # This is already built in framework.cmake
  file(GLOB_RECURSE onnxruntime_training_framework_excude_srcs CONFIGURE_DEPENDS
      "${ORTTRAINING_SOURCE_DIR}/core/framework/torch/*.h"
      "${ORTTRAINING_SOURCE_DIR}/core/framework/torch/*.cc"
  )

  list(REMOVE_ITEM onnxruntime_cpu_training_ops_srcs ${onnxruntime_training_framework_excude_srcs})

  source_group(TREE ${ORTTRAINING_ROOT}/ FILES ${onnxruntime_cpu_training_ops_srcs})
  list(APPEND onnxruntime_providers_src ${onnxruntime_cpu_training_ops_srcs})
endif()

if (onnxruntime_REDUCED_OPS_BUILD)
  substitute_op_reduction_srcs(onnxruntime_providers_src)
endif()
onnxruntime_add_static_library(onnxruntime_providers ${onnxruntime_providers_src})
if (onnxruntime_REDUCED_OPS_BUILD)
  add_op_reduction_include_dirs(onnxruntime_providers)
endif()

if (HAS_BITWISE_INSTEAD_OF_LOGICAL)
  target_compile_options(onnxruntime_providers PRIVATE "-Wno-bitwise-instead-of-logical")
endif()

if (MSVC)
   target_compile_options(onnxruntime_providers PRIVATE "/bigobj")
#   if(NOT CMAKE_SIZEOF_VOID_P EQUAL 8)
#      target_compile_options(onnxruntime_providers PRIVATE "/wd4244")
#   endif()
endif()
onnxruntime_add_include_to_target(onnxruntime_providers onnxruntime_common onnxruntime_framework onnx onnx_proto ${PROTOBUF_LIB} flatbuffers::flatbuffers Boost::mp11 safeint_interface)

if (onnxruntime_BUILD_MS_EXPERIMENTAL_OPS)
  target_compile_definitions(onnxruntime_providers PRIVATE BUILD_MS_EXPERIMENTAL_OPS=1)
endif()

if(HAS_DEPRECATED_COPY)
  #temporarily ignore this warning
  #see: https://en.wikipedia.org/wiki/Rule_of_three_(C%2B%2B_programming)
  set_source_files_properties("${ONNXRUNTIME_ROOT}/core/providers/cpu/math/matmul_integer.cc" PROPERTIES COMPILE_FLAGS -Wno-deprecated-copy)
  set_source_files_properties("${ONNXRUNTIME_ROOT}/core/providers/cpu/math/quantize_linear_matmul.cc" PROPERTIES COMPILE_FLAGS -Wno-deprecated-copy)
  set_source_files_properties("${ONNXRUNTIME_ROOT}/core/providers/cpu/nn/qlinearconv.cc" PROPERTIES COMPILE_FLAGS -Wno-deprecated-copy)
  set_source_files_properties("${ONNXRUNTIME_ROOT}/core/providers/cpu/nn/conv_integer.cc" PROPERTIES COMPILE_FLAGS -Wno-deprecated-copy)
  set_source_files_properties("${ONNXRUNTIME_ROOT}/core/providers/cpu/generator/random.cc" PROPERTIES COMPILE_FLAGS -Wno-deprecated-copy)
  set_source_files_properties("${ONNXRUNTIME_ROOT}/core/providers/cpu/tensor/onehot.cc" PROPERTIES COMPILE_FLAGS -Wno-deprecated-copy)
  set_source_files_properties("${ONNXRUNTIME_ROOT}/core/providers/cpu/tensor/where_op.cc" PROPERTIES COMPILE_FLAGS -Wno-deprecated-copy)
endif()

# This is enabled only for Adasum files in training mode.
# The flags won't be applied globally since some high-precision training and inferencing ops will incur precision loss.
if (onnxruntime_ENABLE_CPU_FP16_OPS)
  set_source_files_properties(${ORTTRAINING_SOURCE_DIR}/core/framework/adasum/adasum_mpi.cc PROPERTIES COMPILE_FLAGS " -fassociative-math -ffast-math -ftree-vectorize -funsafe-math-optimizations -mf16c -mavx -mfma ")
  set_source_files_properties(${ORTTRAINING_SOURCE_DIR}/training_ops/cpu/collective/adasum_kernels.cc PROPERTIES COMPILE_FLAGS " -fassociative-math -ffast-math -ftree-vectorize -funsafe-math-optimizations -mf16c -mavx -mfma ")
  set_source_files_properties(${ORTTRAINING_SOURCE_DIR}/training_ops/cuda/collective/adasum_kernels.cc PROPERTIES COMPILE_FLAGS " -fassociative-math -ffast-math -ftree-vectorize -funsafe-math-optimizations -mf16c -mavx -mfma ")
endif()

target_include_directories(onnxruntime_providers PRIVATE ${ONNXRUNTIME_ROOT} ${eigen_INCLUDE_DIRS})
onnxruntime_add_include_to_target(onnxruntime_providers re2::re2)
add_dependencies(onnxruntime_providers onnx ${onnxruntime_EXTERNAL_DEPENDENCIES})

if (onnxruntime_ENABLE_TRAINING_OPS)
  target_include_directories(onnxruntime_providers PRIVATE ${ORTTRAINING_ROOT})
endif()

if (onnxruntime_ENABLE_ATEN)
  target_compile_definitions(onnxruntime_providers PRIVATE ENABLE_ATEN)
  # DLPack is a header-only dependency
  set(DLPACK_INCLUDE_DIR ${dlpack_SOURCE_DIR}/include)
  target_include_directories(onnxruntime_providers PRIVATE ${DLPACK_INCLUDE_DIR})
endif()

if (onnxruntime_ENABLE_TRAINING)
  add_dependencies(onnxruntime_providers tensorboard)
  onnxruntime_add_include_to_target(onnxruntime_providers tensorboard)
  if (onnxruntime_ENABLE_TRAINING_TORCH_INTEROP)
    onnxruntime_add_include_to_target(onnxruntime_providers Python::Module)
  endif()

  if (onnxruntime_USE_NCCL OR onnxruntime_USE_MPI)
    target_include_directories(onnxruntime_providers PUBLIC ${MPI_CXX_INCLUDE_DIRS})
  endif()
endif()

install(DIRECTORY ${PROJECT_SOURCE_DIR}/../include/onnxruntime/core/providers/cpu  DESTINATION ${CMAKE_INSTALL_INCLUDEDIR}/onnxruntime/core/providers)
set_target_properties(onnxruntime_providers PROPERTIES LINKER_LANGUAGE CXX)
set_target_properties(onnxruntime_providers PROPERTIES FOLDER "ONNXRuntime")

if (NOT onnxruntime_MINIMAL_BUILD AND NOT onnxruntime_EXTENDED_MINIMAL_BUILD
                                  AND NOT ${CMAKE_SYSTEM_NAME} MATCHES "Darwin|iOS"
                                  AND NOT (CMAKE_SYSTEM_NAME STREQUAL "Android")
                                  AND NOT onnxruntime_BUILD_WEBASSEMBLY)
  file(GLOB onnxruntime_providers_shared_cc_srcs CONFIGURE_DEPENDS
  "${ONNXRUNTIME_ROOT}/core/providers/shared/*.h"
  "${ONNXRUNTIME_ROOT}/core/providers/shared/*.cc"
  )

  source_group(TREE ${ONNXRUNTIME_ROOT}/core FILES ${onnxruntime_providers_shared_cc_srcs})
  onnxruntime_add_shared_library(onnxruntime_providers_shared ${onnxruntime_providers_shared_cc_srcs} "${ONNXRUNTIME_ROOT}/core/dll/onnxruntime.rc")
  set_target_properties(onnxruntime_providers_shared PROPERTIES FOLDER "ONNXRuntime")
  set_target_properties(onnxruntime_providers_shared PROPERTIES LINKER_LANGUAGE CXX)

  target_compile_definitions(onnxruntime_providers_shared PRIVATE VER_MAJOR=${VERSION_MAJOR_PART})
  target_compile_definitions(onnxruntime_providers_shared PRIVATE VER_MINOR=${VERSION_MINOR_PART})
  target_compile_definitions(onnxruntime_providers_shared PRIVATE VER_BUILD=${VERSION_BUILD_PART})
  target_compile_definitions(onnxruntime_providers_shared PRIVATE VER_PRIVATE=${VERSION_PRIVATE_PART})
  target_compile_definitions(onnxruntime_providers_shared PRIVATE VER_STRING=\"${VERSION_STRING}\")
  target_compile_definitions(onnxruntime_providers_shared PRIVATE FILE_NAME=\"onnxruntime_providers_shared.dll\")


  # On Apple/Unix we don't directly link with this library as we load it with RTLD_GLOBAL, so this is only set to the actual library on WIN32
  # But, in exchange we need to manually add Boost::mp11 to include dirs for every EP.
  # It is because "provider_api.h" includes core/framework/op_kernel.h which includes op_kernel.h which includes "boost/mp11.hpp"
  set(ONNXRUNTIME_PROVIDERS_SHARED)

  if(APPLE)
  set_property(TARGET onnxruntime_providers_shared APPEND_STRING PROPERTY LINK_FLAGS "-Xlinker -exported_symbols_list ${ONNXRUNTIME_ROOT}/core/providers/shared/exported_symbols.lst")
  elseif(UNIX)
  set_property(TARGET onnxruntime_providers_shared APPEND_STRING PROPERTY LINK_FLAGS "-Xlinker --version-script=${ONNXRUNTIME_ROOT}/core/providers/shared/version_script.lds -Xlinker --gc-sections")
  elseif(WIN32)
  set_property(TARGET onnxruntime_providers_shared APPEND_STRING PROPERTY LINK_FLAGS "-DEF:${ONNXRUNTIME_ROOT}/core/providers/shared/symbols.def")
  set(ONNXRUNTIME_PROVIDERS_SHARED onnxruntime_providers_shared)
  else()
  message(FATAL_ERROR "onnxruntime_providers_shared unknown platform, need to specify shared library exports for it")
  endif()

  install(TARGETS onnxruntime_providers_shared
          ARCHIVE  DESTINATION ${CMAKE_INSTALL_LIBDIR}
          LIBRARY  DESTINATION ${CMAKE_INSTALL_LIBDIR}
          RUNTIME  DESTINATION ${CMAKE_INSTALL_BINDIR}
  )
endif()

if (onnxruntime_USE_CUDA)
  file(GLOB_RECURSE onnxruntime_providers_cuda_cc_srcs CONFIGURE_DEPENDS
    "${ONNXRUNTIME_ROOT}/core/providers/cuda/*.h"
    "${ONNXRUNTIME_ROOT}/core/providers/cuda/*.cc"
  )
  # Remove pch files
  list(REMOVE_ITEM onnxruntime_providers_cuda_cc_srcs
    "${ONNXRUNTIME_ROOT}/core/providers/cuda/cuda_pch.h"
    "${ONNXRUNTIME_ROOT}/core/providers/cuda/cuda_pch.cc"
  )

  # The shared_library files are in a separate list since they use precompiled headers, and the above files have them disabled.
  file(GLOB_RECURSE onnxruntime_providers_cuda_shared_srcs CONFIGURE_DEPENDS
    "${ONNXRUNTIME_ROOT}/core/providers/shared_library/*.h"
    "${ONNXRUNTIME_ROOT}/core/providers/shared_library/*.cc"
  )
  file(GLOB_RECURSE onnxruntime_providers_cuda_cu_srcs CONFIGURE_DEPENDS
    "${ONNXRUNTIME_ROOT}/core/providers/cuda/*.cu"
    "${ONNXRUNTIME_ROOT}/core/providers/cuda/*.cuh"
  )

  source_group(TREE ${ONNXRUNTIME_ROOT}/core FILES ${onnxruntime_providers_cuda_cc_srcs} ${onnxruntime_providers_cuda_shared_srcs} ${onnxruntime_providers_cuda_cu_srcs})
  set(onnxruntime_providers_cuda_src ${onnxruntime_providers_cuda_cc_srcs} ${onnxruntime_providers_cuda_shared_srcs} ${onnxruntime_providers_cuda_cu_srcs})

  # disable contrib ops conditionally
  if(NOT onnxruntime_DISABLE_CONTRIB_OPS)
    if (NOT onnxruntime_ENABLE_ATEN)
      list(REMOVE_ITEM onnxruntime_cuda_contrib_ops_cc_srcs
        "${ONNXRUNTIME_ROOT}/contrib_ops/cuda/aten_ops/aten_op.cc"
      )
    endif()
    if (NOT onnxruntime_USE_NCCL)
      list(REMOVE_ITEM onnxruntime_cuda_contrib_ops_cc_srcs
        "${ONNXRUNTIME_ROOT}/contrib_ops/cuda/collective/nccl_kernels.cc"
      )
    endif()
    # add using ONNXRUNTIME_ROOT so they show up under the 'contrib_ops' folder in Visual Studio
    source_group(TREE ${ONNXRUNTIME_ROOT} FILES ${onnxruntime_cuda_contrib_ops_cc_srcs} ${onnxruntime_cuda_contrib_ops_cu_srcs})
    list(APPEND onnxruntime_providers_cuda_src ${onnxruntime_cuda_contrib_ops_cc_srcs} ${onnxruntime_cuda_contrib_ops_cu_srcs})
  endif()

  if (onnxruntime_ENABLE_TRAINING_OPS)
    file(GLOB_RECURSE onnxruntime_cuda_training_ops_cc_srcs CONFIGURE_DEPENDS
      "${ORTTRAINING_SOURCE_DIR}/training_ops/cuda/*.h"
      "${ORTTRAINING_SOURCE_DIR}/training_ops/cuda/*.cc"
    )

    file(GLOB_RECURSE onnxruntime_cuda_training_ops_cu_srcs CONFIGURE_DEPENDS
      "${ORTTRAINING_SOURCE_DIR}/training_ops/cuda/*.cu"
      "${ORTTRAINING_SOURCE_DIR}/training_ops/cuda/*.cuh"
    )

    source_group(TREE ${ORTTRAINING_ROOT} FILES ${onnxruntime_cuda_training_ops_cc_srcs} ${onnxruntime_cuda_training_ops_cu_srcs})
    list(APPEND onnxruntime_providers_cuda_src ${onnxruntime_cuda_training_ops_cc_srcs} ${onnxruntime_cuda_training_ops_cu_srcs})

    if(NOT onnxruntime_ENABLE_TRAINING)
      file(GLOB_RECURSE onnxruntime_cuda_full_training_only_srcs
        "${ORTTRAINING_SOURCE_DIR}/training_ops/cuda/collective/*.cc"
        "${ORTTRAINING_SOURCE_DIR}/training_ops/cuda/collective/*.h"
        "${ORTTRAINING_SOURCE_DIR}/training_ops/cuda/communication/*.cc"
        "${ORTTRAINING_SOURCE_DIR}/training_ops/cuda/communication/*.h"
        "${ORTTRAINING_SOURCE_DIR}/training_ops/cuda/controlflow/record.cc"
        "${ORTTRAINING_SOURCE_DIR}/training_ops/cuda/controlflow/record.h"
        "${ORTTRAINING_SOURCE_DIR}/training_ops/cuda/controlflow/wait.cc"
        "${ORTTRAINING_SOURCE_DIR}/training_ops/cuda/controlflow/wait.h"
        "${ORTTRAINING_SOURCE_DIR}/training_ops/cuda/controlflow/yield.cc"
        "${ORTTRAINING_SOURCE_DIR}/training_ops/cuda/controlflow/yield.h"
        "${ORTTRAINING_SOURCE_DIR}/training_ops/cuda/gist/*.cc"
        "${ORTTRAINING_SOURCE_DIR}/training_ops/cuda/gist/*.h"
        "${ORTTRAINING_SOURCE_DIR}/training_ops/cuda/gist/*.cu"
        "${ORTTRAINING_SOURCE_DIR}/training_ops/cuda/torch/*.cc"
        "${ORTTRAINING_SOURCE_DIR}/training_ops/cuda/torch/*.h"
      )

      list(REMOVE_ITEM onnxruntime_providers_cuda_src ${onnxruntime_cuda_full_training_only_srcs})
    elseif(WIN32 OR NOT onnxruntime_USE_NCCL)
      # NCCL is not support in Windows build
      file(GLOB_RECURSE onnxruntime_cuda_nccl_op_srcs
        "${ORTTRAINING_SOURCE_DIR}/training_ops/cuda/collective/nccl_common.cc"
        "${ORTTRAINING_SOURCE_DIR}/training_ops/cuda/collective/nccl_kernels.cc"
        "${ORTTRAINING_SOURCE_DIR}/training_ops/cuda/collective/megatron.cc"
      )

      list(REMOVE_ITEM onnxruntime_providers_cuda_src ${onnxruntime_cuda_nccl_op_srcs})
    endif()
  endif()

  if (onnxruntime_REDUCED_OPS_BUILD)
    substitute_op_reduction_srcs(onnxruntime_providers_cuda_src)
  endif()
  onnxruntime_add_shared_library_module(onnxruntime_providers_cuda ${onnxruntime_providers_cuda_src})
  if (onnxruntime_REDUCED_OPS_BUILD)
    add_op_reduction_include_dirs(onnxruntime_providers_cuda)
  endif()

  #target_compile_options(onnxruntime_providers_cuda PRIVATE "$<$<COMPILE_LANGUAGE:CUDA>:SHELL:-Xcompiler \"/analyze:stacksize 131072\">")
  if (HAS_GUARD_CF)
    target_compile_options(onnxruntime_providers_cuda PRIVATE "$<$<COMPILE_LANGUAGE:CUDA>:SHELL:-Xcompiler /guard:cf>")
  endif()
  if (HAS_QSPECTRE)
    target_compile_options(onnxruntime_providers_cuda PRIVATE "$<$<COMPILE_LANGUAGE:CUDA>:SHELL:-Xcompiler /Qspectre>")
  endif()
  foreach(ORT_FLAG ${ORT_WARNING_FLAGS})
      target_compile_options(onnxruntime_providers_cuda PRIVATE "$<$<COMPILE_LANGUAGE:CUDA>:SHELL:-Xcompiler \"${ORT_FLAG}\">")
  endforeach()
  # CUDA 11.3+ supports parallel compilation
  # https://docs.nvidia.com/cuda/cuda-compiler-driver-nvcc/index.html#options-for-guiding-compiler-driver-threads
  if (CMAKE_CUDA_COMPILER_VERSION VERSION_GREATER_EQUAL 11.3)
    target_compile_options(onnxruntime_providers_cuda PRIVATE "$<$<COMPILE_LANGUAGE:CUDA>:SHELL:--threads \"${onnxruntime_NVCC_THREADS}\">")
  endif()
  if (UNIX)
    target_compile_options(onnxruntime_providers_cuda PRIVATE "$<$<COMPILE_LANGUAGE:CUDA>:SHELL:-Xcompiler -Wno-reorder>"
                "$<$<NOT:$<COMPILE_LANGUAGE:CUDA>>:-Wno-reorder>")
    target_compile_options(onnxruntime_providers_cuda PRIVATE "$<$<COMPILE_LANGUAGE:CUDA>:SHELL:-Xcompiler -Wno-error=sign-compare>"
                "$<$<NOT:$<COMPILE_LANGUAGE:CUDA>>:-Wno-error=sign-compare>")
  else()
    #mutex.cuh(91): warning C4834: discarding return value of function with 'nodiscard' attribute
    target_compile_options(onnxruntime_providers_cuda PRIVATE "$<$<COMPILE_LANGUAGE:CUDA>:SHELL:-Xcompiler /wd4834>")
    target_compile_options(onnxruntime_providers_cuda PRIVATE "$<$<COMPILE_LANGUAGE:CUDA>:SHELL:-Xcompiler /wd4127>")
  endif()

  onnxruntime_add_include_to_target(onnxruntime_providers_cuda onnxruntime_common onnxruntime_framework onnx onnx_proto ${PROTOBUF_LIB} flatbuffers::flatbuffers)
  if (onnxruntime_ENABLE_TRAINING_OPS)
    onnxruntime_add_include_to_target(onnxruntime_providers_cuda onnxruntime_training)
    if (onnxruntime_ENABLE_TRAINING)
      target_link_libraries(onnxruntime_providers_cuda PRIVATE onnxruntime_training)
    endif()
    if (onnxruntime_ENABLE_TRAINING_TORCH_INTEROP)
      onnxruntime_add_include_to_target(onnxruntime_providers_cuda Python::Module)
    endif()
  endif()

  add_dependencies(onnxruntime_providers_cuda onnxruntime_providers_shared ${onnxruntime_EXTERNAL_DEPENDENCIES})
  target_link_libraries(onnxruntime_providers_cuda PRIVATE cublasLt cublas cudnn curand cufft ${ABSEIL_LIBS} ${ONNXRUNTIME_PROVIDERS_SHARED} Boost::mp11 safeint_interface)
  if(onnxruntime_CUDNN_HOME)
    target_include_directories(onnxruntime_providers_cuda PRIVATE ${onnxruntime_CUDNN_HOME}/include)
  endif()

  if (onnxruntime_USE_FLASH_ATTENTION)
    include(cutlass)
    target_include_directories(onnxruntime_providers_cuda PRIVATE ${cutlass_SOURCE_DIR}/include ${cutlass_SOURCE_DIR}/examples)
  endif()

  target_include_directories(onnxruntime_providers_cuda PRIVATE ${ONNXRUNTIME_ROOT} ${CMAKE_CURRENT_BINARY_DIR}  ${eigen_INCLUDE_DIRS} ${TVM_INCLUDES} PUBLIC ${CMAKE_CUDA_TOOLKIT_INCLUDE_DIRECTORIES})
  # ${CMAKE_CURRENT_BINARY_DIR} is so that #include "onnxruntime_config.h" inside tensor_shape.h is found
  set_target_properties(onnxruntime_providers_cuda PROPERTIES LINKER_LANGUAGE CUDA)
  set_target_properties(onnxruntime_providers_cuda PROPERTIES FOLDER "ONNXRuntime")

  if (onnxruntime_ENABLE_CUDA_PROFILING) # configure cupti for cuda profiling
    target_include_directories(onnxruntime_providers_cuda PRIVATE ${onnxruntime_CUDA_HOME}/extras/CUPTI/include)
    target_link_directories(onnxruntime_providers_cuda PRIVATE ${onnxruntime_CUDA_HOME}/extras/CUPTI/lib64)
    target_link_libraries(onnxruntime_providers_cuda PRIVATE cupti)
  endif()

  if (onnxruntime_ENABLE_NVTX_PROFILE)
    target_link_libraries(onnxruntime_providers_cuda PRIVATE nvToolsExt)
  endif()

  if (onnxruntime_ENABLE_TRAINING_OPS)
    target_include_directories(onnxruntime_providers_cuda PRIVATE ${ORTTRAINING_ROOT} ${MPI_CXX_INCLUDE_DIRS})
  endif()

  if(onnxruntime_USE_MPI)
    target_link_libraries(onnxruntime_providers_cuda PRIVATE ${MPI_LIBRARIES} ${MPI_CXX_LINK_FLAGS})
  endif()

  if (onnxruntime_USE_NCCL)
    target_include_directories(onnxruntime_providers_cuda PRIVATE ${NCCL_INCLUDE_DIRS})
    target_link_libraries(onnxruntime_providers_cuda PRIVATE ${NCCL_LIBRARIES})
  endif()

  if (WIN32)
    # *.cu cannot use PCH
    target_precompile_headers(onnxruntime_providers_cuda PUBLIC
      "${ONNXRUNTIME_ROOT}/core/providers/cuda/cuda_pch.h"
      "${ONNXRUNTIME_ROOT}/core/providers/cuda/cuda_pch.cc"
    )

    # minimize the Windows includes.
    # this avoids an issue with CUDA 11.6 where 'small' is defined in the windows and cuda headers.
    target_compile_definitions(onnxruntime_providers_cuda PRIVATE "WIN32_LEAN_AND_MEAN")

    # disable a warning from the CUDA headers about unreferenced local functions
    #target_compile_options(onnxruntime_providers_cuda PRIVATE /wd4505)
    set(onnxruntime_providers_cuda_static_library_flags
        -IGNORE:4221 # LNK4221: This object file does not define any previously undefined public symbols, so it will not be used by any link operation that consumes this library
    )
    set_target_properties(onnxruntime_providers_cuda PROPERTIES
        STATIC_LIBRARY_FLAGS "${onnxruntime_providers_cuda_static_library_flags}")
  endif()

  if(APPLE)
    set_property(TARGET onnxruntime_providers_cuda APPEND_STRING PROPERTY LINK_FLAGS "-Xlinker -exported_symbols_list ${ONNXRUNTIME_ROOT}/core/providers/cuda/exported_symbols.lst")
    target_link_libraries(onnxruntime_providers_cuda PRIVATE nsync_cpp)
  elseif(UNIX)
    set_property(TARGET onnxruntime_providers_cuda APPEND_STRING PROPERTY LINK_FLAGS "-Xlinker --version-script=${ONNXRUNTIME_ROOT}/core/providers/cuda/version_script.lds -Xlinker --gc-sections")
    target_link_libraries(onnxruntime_providers_cuda PRIVATE nsync_cpp)
  elseif(WIN32)
    set_property(TARGET onnxruntime_providers_cuda APPEND_STRING PROPERTY LINK_FLAGS "-DEF:${ONNXRUNTIME_ROOT}/core/providers/cuda/symbols.def")
  else()
    message(FATAL_ERROR "onnxruntime_providers_cuda unknown platform, need to specify shared library exports for it")
  endif()

  if (onnxruntime_ENABLE_ATEN)
    target_compile_definitions(onnxruntime_providers_cuda PRIVATE ENABLE_ATEN)
  endif()

  install(TARGETS onnxruntime_providers_cuda
          ARCHIVE  DESTINATION ${CMAKE_INSTALL_LIBDIR}
          LIBRARY  DESTINATION ${CMAKE_INSTALL_LIBDIR}
          RUNTIME  DESTINATION ${CMAKE_INSTALL_BINDIR})

endif()

if (onnxruntime_USE_DNNL)
  file(GLOB_RECURSE onnxruntime_providers_dnnl_cc_srcs CONFIGURE_DEPENDS
    "${ONNXRUNTIME_ROOT}/core/providers/dnnl/*.h"
    "${ONNXRUNTIME_ROOT}/core/providers/dnnl/*.cc"
    "${ONNXRUNTIME_ROOT}/core/providers/shared_library/*.h"
    "${ONNXRUNTIME_ROOT}/core/providers/shared_library/*.cc"
  )

  source_group(TREE ${ONNXRUNTIME_ROOT}/core FILES ${onnxruntime_providers_dnnl_cc_srcs})
  onnxruntime_add_shared_library_module(onnxruntime_providers_dnnl ${onnxruntime_providers_dnnl_cc_srcs})
  target_link_directories(onnxruntime_providers_dnnl PRIVATE ${DNNL_LIB_DIR})
  if (MSVC AND onnxruntime_ENABLE_STATIC_ANALYSIS)
    # dnnl_convgrad.cc(47,0): Warning C6262: Function uses '38816' bytes of stack:  exceeds /analyze:stacksize '16384'.  Consider moving some data to heap.
    target_compile_options(onnxruntime_providers_dnnl PRIVATE  "/analyze:stacksize 131072")
  endif()

  add_dependencies(onnxruntime_providers_dnnl onnxruntime_providers_shared project_dnnl ${onnxruntime_EXTERNAL_DEPENDENCIES})
  target_include_directories(onnxruntime_providers_dnnl PRIVATE ${ONNXRUNTIME_ROOT} ${eigen_INCLUDE_DIRS} ${DNNL_INCLUDE_DIR} ${DNNL_OCL_INCLUDE_DIR})
  # ${CMAKE_CURRENT_BINARY_DIR} is so that #include "onnxruntime_config.h" inside tensor_shape.h is found
  target_link_libraries(onnxruntime_providers_dnnl PRIVATE dnnl ${ONNXRUNTIME_PROVIDERS_SHARED} Boost::mp11 ${ABSEIL_LIBS} ${GSL_TARGET})
  install(DIRECTORY ${PROJECT_SOURCE_DIR}/../include/onnxruntime/core/providers/dnnl  DESTINATION ${CMAKE_INSTALL_INCLUDEDIR}/onnxruntime/core/providers)
  set_target_properties(onnxruntime_providers_dnnl PROPERTIES FOLDER "ONNXRuntime")
  set_target_properties(onnxruntime_providers_dnnl PROPERTIES LINKER_LANGUAGE CXX)

  # Needed for the provider interface, as it includes training headers when training is enabled
  if (onnxruntime_ENABLE_TRAINING_OPS)
    target_include_directories(onnxruntime_providers_dnnl PRIVATE ${ORTTRAINING_ROOT})
  endif()

  # Needed for threadpool handling
  if(onnxruntime_BUILD_JAVA)
    add_compile_definitions(DNNL_JAVA)
  endif()

  if(APPLE)
    set_property(TARGET onnxruntime_providers_dnnl APPEND_STRING PROPERTY LINK_FLAGS "-Xlinker -exported_symbols_list ${ONNXRUNTIME_ROOT}/core/providers/dnnl/exported_symbols.lst")
    set_target_properties(onnxruntime_providers_dnnl PROPERTIES
      INSTALL_RPATH "@loader_path"
      BUILD_WITH_INSTALL_RPATH TRUE
      INSTALL_RPATH_USE_LINK_PATH FALSE)
    target_link_libraries(onnxruntime_providers_dnnl PRIVATE nsync_cpp)
  elseif(UNIX)
    set_property(TARGET onnxruntime_providers_dnnl APPEND_STRING PROPERTY LINK_FLAGS "-Xlinker --version-script=${ONNXRUNTIME_ROOT}/core/providers/dnnl/version_script.lds -Xlinker --gc-sections -Xlinker -rpath=\$ORIGIN")
    target_link_libraries(onnxruntime_providers_dnnl PRIVATE nsync_cpp)
  elseif(WIN32)
    set_property(TARGET onnxruntime_providers_dnnl APPEND_STRING PROPERTY LINK_FLAGS "-DEF:${ONNXRUNTIME_ROOT}/core/providers/dnnl/symbols.def")
  else()
    message(FATAL_ERROR "onnxruntime_providers_dnnl unknown platform, need to specify shared library exports for it")
  endif()

  install(TARGETS onnxruntime_providers_dnnl
          ARCHIVE  DESTINATION ${CMAKE_INSTALL_LIBDIR}
          LIBRARY  DESTINATION ${CMAKE_INSTALL_LIBDIR}
          RUNTIME  DESTINATION ${CMAKE_INSTALL_BINDIR})
endif()

if (onnxruntime_USE_TENSORRT)
  add_definitions(-DUSE_TENSORRT=1)
  if (onnxruntime_TENSORRT_PLACEHOLDER_BUILDER)
    add_definitions(-DORT_TENSORRT_PLACEHOLDER_BUILDER)
  endif()
  set(BUILD_LIBRARY_ONLY 1)
  add_definitions("-DONNX_ML=1")
  add_definitions("-DONNX_NAMESPACE=onnx")
  set(CUDA_INCLUDE_DIRS ${CMAKE_CUDA_TOOLKIT_INCLUDE_DIRECTORIES})
  set(TENSORRT_ROOT ${onnxruntime_TENSORRT_HOME})
  set(OLD_CMAKE_CXX_FLAGS ${CMAKE_CXX_FLAGS})
  set(PROTOBUF_LIBRARY ${PROTOBUF_LIB})
  if (WIN32)
    add_definitions(-D_SILENCE_EXPERIMENTAL_FILESYSTEM_DEPRECATION_WARNING=1)
    set(OLD_CMAKE_CUDA_FLAGS ${CMAKE_CUDA_FLAGS})
    set(CMAKE_CXX_FLAGS "${CMAKE_CXX_FLAGS} /wd4099 /wd4551 /wd4505 /wd4515 /wd4706 /wd4456 /wd4324 /wd4701 /wd4804 /wd4702 /wd4458 /wd4703")
    if (CMAKE_BUILD_TYPE STREQUAL "Debug")
      set(CMAKE_CXX_FLAGS "${CMAKE_CXX_FLAGS} /wd4805")
    endif()
    set(CMAKE_CUDA_FLAGS "${CMAKE_CUDA_FLAGS} -include algorithm")
    set(DISABLED_WARNINGS_FOR_TRT /wd4456)
  endif()
  if ( CMAKE_COMPILER_IS_GNUCC )
    set(CMAKE_CXX_FLAGS  "${CMAKE_CXX_FLAGS} -Wno-unused-parameter -Wno-missing-field-initializers")
  endif()
  set(CXX_VERSION_DEFINED TRUE)

  if (onnxruntime_USE_TENSORRT_BUILTIN_PARSER)
    # Add TensorRT library
    find_path(TENSORRT_INCLUDE_DIR NvInfer.h
      HINTS ${TENSORRT_ROOT}
      PATH_SUFFIXES include)
    MESSAGE(STATUS "Found TensorRT headers at ${TENSORRT_INCLUDE_DIR}")
    find_library(TENSORRT_LIBRARY_INFER nvinfer
      HINTS ${TENSORRT_ROOT}
      PATH_SUFFIXES lib lib64 lib/x64)
    find_library(TENSORRT_LIBRARY_INFER_PLUGIN nvinfer_plugin
      HINTS  ${TENSORRT_ROOT}
      PATH_SUFFIXES lib lib64 lib/x64)
    find_library(TENSORRT_LIBRARY_NVONNXPARSER nvonnxparser
      HINTS  ${TENSORRT_ROOT}
      PATH_SUFFIXES lib lib64 lib/x64)
    set(TENSORRT_LIBRARY ${TENSORRT_LIBRARY_INFER} ${TENSORRT_LIBRARY_INFER_PLUGIN} ${TENSORRT_LIBRARY_NVONNXPARSER})
    MESSAGE(STATUS "Find TensorRT libs at ${TENSORRT_LIBRARY}")
  else()
    FetchContent_Declare(
      onnx_tensorrt
      URL ${DEP_URL_onnx_tensorrt}
      URL_HASH SHA1=${DEP_SHA1_onnx_tensorrt}
    )
    # The onnx_tensorrt repo contains a test program, getSupportedAPITest, which doesn't support Windows. It uses
    # unistd.h. So we must exclude it from our build. onnxruntime_fetchcontent_makeavailable is for the purpose.
    onnxruntime_fetchcontent_makeavailable(onnx_tensorrt)
    include_directories(${onnx_tensorrt_SOURCE_DIR})
    set(CMAKE_CXX_FLAGS ${OLD_CMAKE_CXX_FLAGS})
    if ( CMAKE_COMPILER_IS_GNUCC )
      set(CMAKE_CXX_FLAGS  "${CMAKE_CXX_FLAGS} -Wno-unused-parameter")
    endif()
    if (WIN32)
      set(CMAKE_CUDA_FLAGS ${OLD_CMAKE_CUDA_FLAGS})
      unset(PROTOBUF_LIBRARY)
      unset(OLD_CMAKE_CXX_FLAGS)
      unset(OLD_CMAKE_CUDA_FLAGS)
      set_target_properties(nvonnxparser PROPERTIES LINK_FLAGS "/ignore:4199")
      target_compile_options(nvonnxparser_static PRIVATE /FIio.h /wd4100)
      target_compile_options(nvonnxparser PRIVATE /FIio.h /wd4100)
    endif()
    set(onnxparser_link_libs nvonnxparser_static)
  endif()

<<<<<<< HEAD
  if (onnxruntime_USE_EXTRA_TENSORRT_PLUGINS)
    # search plugin libs from given path
    if (onnxruntime_SEARCH_EXTRA_TENSORRT_PLUGIN_LIBS)
      MESSAGE(STATUS "Search extra TensorRT plugin libs [${onnxruntime_EXTRA_TENSORRT_PLUGIN_LIBS}] at [${onnxruntime_EXTRA_TENSORRT_PLUGIN_LIB_PATHS}]")
      foreach(PLUGIN_LIB IN LISTS onnxruntime_EXTRA_TENSORRT_PLUGIN_LIBS)
          find_library(FOUND_LIB_${PLUGIN_LIB} ${PLUGIN_LIB}
            HINTS  ${onnxruntime_EXTRA_TENSORRT_PLUGIN_LIB_PATHS}
            PATH_SUFFIXES lib lib64 lib/x64)
        if(NOT FOUND_LIB_${PLUGIN_LIB})
          message(FATAL_ERROR "${PLUGIN_LIB} not found")
        endif()
        list(APPEND EXTRA_TENSORRT_PLUGIN_LIBS ${FOUND_LIB_${PLUGIN_LIB}})
      endforeach()
      MESSAGE(STATUS "Extra TensorRT plugin libs found: [${EXTRA_TENSORRT_PLUGIN_LIBS}]")
    else()
    # get plugin libs directly from args
      set(EXTRA_TENSORRT_PLUGIN_LIBS ${onnxruntime_EXTRA_TENSORRT_PLUGIN_LIBS})
      MESSAGE(STATUS "Extra TensorRT plugin libs: [${EXTRA_TENSORRT_PLUGIN_LIBS}]")
    endif()
  endif()

  include_directories(${TENSORRT_INCLUDE_DIR})

  set(trt_link_libs cudnn cublas ${CMAKE_DL_LIBS} ${TENSORRT_LIBRARY} ${EXTRA_TENSORRT_PLUGIN_LIBS})
=======
  include_directories(${TENSORRT_INCLUDE_DIR})

  set(trt_link_libs cudnn cublas ${CMAKE_DL_LIBS} ${TENSORRT_LIBRARY})
>>>>>>> 50fa1512

  file(GLOB_RECURSE onnxruntime_providers_tensorrt_cc_srcs CONFIGURE_DEPENDS
    "${ONNXRUNTIME_ROOT}/core/providers/tensorrt/*.h"
    "${ONNXRUNTIME_ROOT}/core/providers/tensorrt/*.cc"
    "${ONNXRUNTIME_ROOT}/core/providers/shared_library/*.h"
    "${ONNXRUNTIME_ROOT}/core/providers/shared_library/*.cc"
    "${ONNXRUNTIME_ROOT}/core/providers/cuda/cuda_stream_handle.h"
    "${ONNXRUNTIME_ROOT}/core/providers/cuda/cuda_stream_handle.cc"
  )

  source_group(TREE ${ONNXRUNTIME_ROOT}/core FILES ${onnxruntime_providers_tensorrt_cc_srcs})
  onnxruntime_add_shared_library_module(onnxruntime_providers_tensorrt ${onnxruntime_providers_tensorrt_cc_srcs})
  onnxruntime_add_include_to_target(onnxruntime_providers_tensorrt onnxruntime_common onnx flatbuffers::flatbuffers Boost::mp11 safeint_interface)
  add_dependencies(onnxruntime_providers_tensorrt onnxruntime_providers_shared ${onnxruntime_EXTERNAL_DEPENDENCIES})
  if (onnxruntime_USE_TENSORRT_BUILTIN_PARSER)
    target_link_libraries(onnxruntime_providers_tensorrt PRIVATE ${trt_link_libs} cudart ${ONNXRUNTIME_PROVIDERS_SHARED} ${PROTOBUF_LIB} flatbuffers::flatbuffers Boost::mp11 safeint_interface ${ABSEIL_LIBS})
  else()
    target_link_libraries(onnxruntime_providers_tensorrt PRIVATE ${onnxparser_link_libs} ${trt_link_libs} cudart ${ONNXRUNTIME_PROVIDERS_SHARED} ${PROTOBUF_LIB} flatbuffers::flatbuffers ${ABSEIL_LIBS})
  endif()
  target_include_directories(onnxruntime_providers_tensorrt PRIVATE ${ONNXRUNTIME_ROOT} ${CMAKE_CURRENT_BINARY_DIR} ${eigen_INCLUDE_DIRS} PUBLIC ${CMAKE_CUDA_TOOLKIT_INCLUDE_DIRECTORIES})
  if(onnxruntime_CUDNN_HOME)
    target_include_directories(onnxruntime_providers_tensorrt PRIVATE ${onnxruntime_CUDNN_HOME}/include)
  endif()

  if (onnxruntime_USE_EXTRA_TENSORRT_PLUGINS)
    target_precompile_headers(onnxruntime_providers_tensorrt PUBLIC ${onnxruntime_EXTRA_TENSORRT_PLUGIN_HEADER_FILES})
    include_directories(${onnxruntime_EXTRA_TENSORRT_PLUGIN_INCLUDE_PATHS})
  endif()

  # ${CMAKE_CURRENT_BINARY_DIR} is so that #include "onnxruntime_config.h" inside tensor_shape.h is found
  install(DIRECTORY ${PROJECT_SOURCE_DIR}/../include/onnxruntime/core/providers/tensorrt  DESTINATION ${CMAKE_INSTALL_INCLUDEDIR}/onnxruntime/core/providers)
  set_target_properties(onnxruntime_providers_tensorrt PROPERTIES LINKER_LANGUAGE CUDA)
  set_target_properties(onnxruntime_providers_tensorrt PROPERTIES FOLDER "ONNXRuntime")
  target_compile_definitions(onnxruntime_providers_tensorrt PRIVATE ONNXIFI_BUILD_LIBRARY=1)
  target_compile_options(onnxruntime_providers_tensorrt PRIVATE ${DISABLED_WARNINGS_FOR_TRT})
  if (WIN32)
    target_compile_options(onnxruntime_providers_tensorrt INTERFACE /wd4456)
  endif()

  # Needed for the provider interface, as it includes training headers when training is enabled
  if (onnxruntime_ENABLE_TRAINING_OPS)
    target_include_directories(onnxruntime_providers_tensorrt PRIVATE ${ORTTRAINING_ROOT})
    if (onnxruntime_ENABLE_TRAINING_TORCH_INTEROP)
      onnxruntime_add_include_to_target(onnxruntime_providers_tensorrt Python::Module)
    endif()
  endif()

  if(APPLE)
    set_property(TARGET onnxruntime_providers_tensorrt APPEND_STRING PROPERTY LINK_FLAGS "-Xlinker -exported_symbols_list ${ONNXRUNTIME_ROOT}/core/providers/tensorrt/exported_symbols.lst")
    target_link_libraries(onnxruntime_providers_tensorrt PRIVATE nsync_cpp)
  elseif(UNIX)
    set_property(TARGET onnxruntime_providers_tensorrt APPEND_STRING PROPERTY COMPILE_FLAGS "-Wno-deprecated-declarations")
    set_property(TARGET onnxruntime_providers_tensorrt APPEND_STRING PROPERTY LINK_FLAGS "-Xlinker --version-script=${ONNXRUNTIME_ROOT}/core/providers/tensorrt/version_script.lds -Xlinker --gc-sections")
    target_link_libraries(onnxruntime_providers_tensorrt PRIVATE nsync_cpp stdc++fs)
  elseif(WIN32)
    set_property(TARGET onnxruntime_providers_tensorrt APPEND_STRING PROPERTY LINK_FLAGS "-DEF:${ONNXRUNTIME_ROOT}/core/providers/tensorrt/symbols.def")
  else()
    message(FATAL_ERROR "onnxruntime_providers_tensorrt unknown platform, need to specify shared library exports for it")
  endif()

  install(TARGETS onnxruntime_providers_tensorrt
          ARCHIVE  DESTINATION ${CMAKE_INSTALL_LIBDIR}
          LIBRARY  DESTINATION ${CMAKE_INSTALL_LIBDIR}
          RUNTIME  DESTINATION ${CMAKE_INSTALL_BINDIR})
endif()

if (onnxruntime_USE_VITISAI)
  file(GLOB_RECURSE onnxruntime_providers_vitisai_cc_srcs CONFIGURE_DEPENDS
    "${ONNXRUNTIME_ROOT}/core/providers/vitisai/*.h"
    "${ONNXRUNTIME_ROOT}/core/providers/vitisai/*.cc"
  )

  source_group(TREE ${ONNXRUNTIME_ROOT}/core FILES ${onnxruntime_providers_vitisai_cc_srcs})
  onnxruntime_add_static_library(onnxruntime_providers_vitisai ${onnxruntime_providers_vitisai_cc_srcs})
  onnxruntime_add_include_to_target(onnxruntime_providers_vitisai
    onnxruntime_common onnxruntime_framework onnx onnx_proto ${PROTOBUF_LIB} flatbuffers::flatbuffers Boost::mp11 safeint_interface
  )
  add_dependencies(onnxruntime_providers_vitisai ${onnxruntime_EXTERNAL_DEPENDENCIES})
  set_target_properties(onnxruntime_providers_vitisai PROPERTIES FOLDER "ONNXRuntime")
  target_include_directories(onnxruntime_providers_vitisai PRIVATE ${ONNXRUNTIME_ROOT} ${eigen_INCLUDE_DIRS} ${VITISAI_INCLUDE_DIR})
  install(DIRECTORY ${PROJECT_SOURCE_DIR}/../include/onnxruntime/core/providers/vitisai
    DESTINATION ${CMAKE_INSTALL_INCLUDEDIR}/onnxruntime/core/providers
  )
  set_target_properties(onnxruntime_providers_vitisai PROPERTIES LINKER_LANGUAGE CXX)

  if (NOT onnxruntime_BUILD_SHARED_LIB)
    install(TARGETS onnxruntime_providers_vitisai
            ARCHIVE   DESTINATION ${CMAKE_INSTALL_LIBDIR}
            LIBRARY   DESTINATION ${CMAKE_INSTALL_LIBDIR}
            RUNTIME   DESTINATION ${CMAKE_INSTALL_BINDIR}
            FRAMEWORK DESTINATION ${CMAKE_INSTALL_BINDIR})
  endif()
endif()

if (onnxruntime_USE_OPENVINO)

#  include_directories("${CMAKE_CURRENT_BINARY_DIR}/onnx")
  file(GLOB_RECURSE onnxruntime_providers_openvino_cc_srcs CONFIGURE_DEPENDS
    "${ONNXRUNTIME_ROOT}/core/providers/openvino/*.h"
    "${ONNXRUNTIME_ROOT}/core/providers/openvino/*.cc"
    "${ONNXRUNTIME_ROOT}/core/providers/openvino/*.hpp"
    "${ONNXRUNTIME_ROOT}/core/providers/openvino/*.cpp"
    "${ONNXRUNTIME_ROOT}/core/providers/shared_library/*.h"
    "${ONNXRUNTIME_ROOT}/core/providers/shared_library/*.cc"
  )

  if (WIN32)
      set(CMAKE_MAP_IMPORTED_CONFIG_RELWITHDEBINFO Release)
  endif()

  # Header paths
  find_package(InferenceEngine REQUIRED)
  find_package(ngraph REQUIRED)

  if (OPENVINO_2022_1 OR OPENVINO_2022_2)
  find_package(OpenVINO REQUIRED COMPONENTS Runtime ONNX)
  list (OV_20_LIBS openvino::frontend::onnx openvino::runtime)
  endif()

  if (WIN32)
    unset(CMAKE_MAP_IMPORTED_CONFIG_RELWITHDEBINFO)
  endif()

  if ((DEFINED ENV{OPENCL_LIBS}) AND (DEFINED ENV{OPENCL_INCS}))
    add_definitions(-DIO_BUFFER_ENABLED=1)
    list(APPEND OPENVINO_LIB_LIST $ENV{OPENCL_LIBS} ${OV_20_LIBS} ${InferenceEngine_LIBRARIES} ${NGRAPH_LIBRARIES} ngraph::onnx_importer ${PYTHON_LIBRARIES})
  else()
    list(APPEND OPENVINO_LIB_LIST ${OV_20_LIBS} ${InferenceEngine_LIBRARIES} ${NGRAPH_LIBRARIES} ngraph::onnx_importer ${PYTHON_LIBRARIES})
  endif()

  source_group(TREE ${ONNXRUNTIME_ROOT}/core FILES ${onnxruntime_providers_openvino_cc_srcs})
  onnxruntime_add_shared_library_module(onnxruntime_providers_openvino ${onnxruntime_providers_openvino_cc_srcs} "${ONNXRUNTIME_ROOT}/core/dll/onnxruntime.rc")
  onnxruntime_add_include_to_target(onnxruntime_providers_openvino onnxruntime_common onnx)
  install(DIRECTORY ${PROJECT_SOURCE_DIR}/../include/onnxruntime/core/providers/openvino  DESTINATION ${CMAKE_INSTALL_INCLUDEDIR}/onnxruntime/core/providers)
  set_target_properties(onnxruntime_providers_openvino PROPERTIES LINKER_LANGUAGE CXX)
  set_target_properties(onnxruntime_providers_openvino PROPERTIES FOLDER "ONNXRuntime")
  if(NOT MSVC)
    target_compile_options(onnxruntime_providers_openvino PRIVATE "-Wno-parentheses")
  endif()
  add_dependencies(onnxruntime_providers_openvino onnxruntime_providers_shared ${onnxruntime_EXTERNAL_DEPENDENCIES})
  target_include_directories(onnxruntime_providers_openvino SYSTEM PUBLIC ${ONNXRUNTIME_ROOT} ${CMAKE_CURRENT_BINARY_DIR} ${eigen_INCLUDE_DIRS} ${OpenVINO_INCLUDE_DIR} ${OPENVINO_INCLUDE_DIR_LIST} ${PYTHON_INCLUDE_DIRS} $ENV{OPENCL_INCS})
  target_link_libraries(onnxruntime_providers_openvino ${ONNXRUNTIME_PROVIDERS_SHARED} Boost::mp11 ${OPENVINO_LIB_LIST} ${ABSEIL_LIBS})

  target_compile_definitions(onnxruntime_providers_openvino PRIVATE VER_MAJOR=${VERSION_MAJOR_PART})
  target_compile_definitions(onnxruntime_providers_openvino PRIVATE VER_MINOR=${VERSION_MINOR_PART})
  target_compile_definitions(onnxruntime_providers_openvino PRIVATE VER_BUILD=${VERSION_BUILD_PART})
  target_compile_definitions(onnxruntime_providers_openvino PRIVATE VER_PRIVATE=${VERSION_PRIVATE_PART})
  target_compile_definitions(onnxruntime_providers_openvino PRIVATE VER_STRING=\"${VERSION_STRING}\")
  target_compile_definitions(onnxruntime_providers_openvino PRIVATE FILE_NAME=\"onnxruntime_providers_openvino.dll\")

  if(MSVC)
    target_compile_options(onnxruntime_providers_openvino PUBLIC /wd4099 /wd4275 /wd4100 /wd4005 /wd4244 /wd4267)
  endif()

  # Needed for the provider interface, as it includes training headers when training is enabled
  if (onnxruntime_ENABLE_TRAINING_OPS)
    target_include_directories(onnxruntime_providers_openvino PRIVATE ${ORTTRAINING_ROOT})
  endif()

  if(APPLE)
    set_property(TARGET onnxruntime_providers_openvino APPEND_STRING PROPERTY LINK_FLAGS "-Xlinker -exported_symbols_list ${ONNXRUNTIME_ROOT}/core/providers/openvino/exported_symbols.lst")
  elseif(UNIX)
    set_property(TARGET onnxruntime_providers_openvino APPEND_STRING PROPERTY LINK_FLAGS "-Xlinker --version-script=${ONNXRUNTIME_ROOT}/core/providers/openvino/version_script.lds -Xlinker --gc-sections")
  elseif(WIN32)
    set_property(TARGET onnxruntime_providers_openvino APPEND_STRING PROPERTY LINK_FLAGS "-DEF:${ONNXRUNTIME_ROOT}/core/providers/openvino/symbols.def")
  else()
    message(FATAL_ERROR "onnxruntime_providers_openvino unknown platform, need to specify shared library exports for it")
  endif()

  install(TARGETS onnxruntime_providers_openvino
          ARCHIVE  DESTINATION ${CMAKE_INSTALL_LIBDIR}
          LIBRARY  DESTINATION ${CMAKE_INSTALL_LIBDIR}
          RUNTIME  DESTINATION ${CMAKE_INSTALL_BINDIR})
endif()

if (onnxruntime_USE_COREML)
  if (onnxruntime_MINIMAL_BUILD AND NOT onnxruntime_EXTENDED_MINIMAL_BUILD)
    message(FATAL_ERROR "CoreML EP can not be used in a basic minimal build. Please build with '--minimal_build extended'")
  endif()

  add_compile_definitions(USE_COREML=1)

  # Compile CoreML proto definition to ${CMAKE_CURRENT_BINARY_DIR}/coreml
  if (CMAKE_SYSTEM_NAME STREQUAL "Darwin" OR CMAKE_SYSTEM_NAME STREQUAL "iOS")
    set(COREML_PROTO_ROOT ${PROJECT_SOURCE_DIR}/../onnxruntime/core/providers/coreml/mlmodel_format)
    file(GLOB coreml_proto_srcs
      "${COREML_PROTO_ROOT}/*.proto"
    )
    onnxruntime_add_static_library(onnxruntime_coreml_proto ${coreml_proto_srcs})
    target_include_directories(onnxruntime_coreml_proto PUBLIC $<TARGET_PROPERTY:${PROTOBUF_LIB},INTERFACE_INCLUDE_DIRECTORIES> "${CMAKE_CURRENT_BINARY_DIR}")
    target_compile_definitions(onnxruntime_coreml_proto PUBLIC $<TARGET_PROPERTY:${PROTOBUF_LIB},INTERFACE_COMPILE_DEFINITIONS>)
    set_target_properties(onnxruntime_coreml_proto PROPERTIES COMPILE_FLAGS "-fvisibility=hidden")
    set_target_properties(onnxruntime_coreml_proto PROPERTIES COMPILE_FLAGS "-fvisibility-inlines-hidden")
    set(_src_sub_dir "coreml/")
    onnxruntime_protobuf_generate(
      APPEND_PATH
      GEN_SRC_SUB_DIR ${_src_sub_dir}
      IMPORT_DIRS ${COREML_PROTO_ROOT}
      TARGET onnxruntime_coreml_proto
    )

    if (NOT onnxruntime_BUILD_SHARED_LIB)
      install(TARGETS onnxruntime_coreml_proto
              ARCHIVE   DESTINATION ${CMAKE_INSTALL_LIBDIR}
              LIBRARY   DESTINATION ${CMAKE_INSTALL_LIBDIR}
              RUNTIME   DESTINATION ${CMAKE_INSTALL_BINDIR}
              FRAMEWORK DESTINATION ${CMAKE_INSTALL_BINDIR}
      )
    endif()
  endif()

  # These are shared utils,
  # TODO, move this to a separated lib when used by EPs other than NNAPI and CoreML
  file(GLOB_RECURSE onnxruntime_providers_shared_utils_cc_srcs CONFIGURE_DEPENDS
    "${ONNXRUNTIME_ROOT}/core/providers/shared/utils/utils.h"
    "${ONNXRUNTIME_ROOT}/core/providers/shared/utils/utils.cc"
  )

  file(GLOB
    onnxruntime_providers_coreml_cc_srcs_top CONFIGURE_DEPENDS
    "${ONNXRUNTIME_ROOT}/core/providers/coreml/*.h"
    "${ONNXRUNTIME_ROOT}/core/providers/coreml/*.cc"
  )

  # Add builder source code
  file(GLOB_RECURSE
    onnxruntime_providers_coreml_cc_srcs_nested CONFIGURE_DEPENDS
    "${ONNXRUNTIME_ROOT}/core/providers/coreml/builders/*.h"
    "${ONNXRUNTIME_ROOT}/core/providers/coreml/builders/*.cc"
  )
  if (NOT CMAKE_SYSTEM_NAME STREQUAL "Darwin" AND NOT CMAKE_SYSTEM_NAME STREQUAL "iOS")
    list(REMOVE_ITEM onnxruntime_providers_coreml_cc_srcs_nested
    "${ONNXRUNTIME_ROOT}/core/providers/coreml/builders/model_builder.h"
    "${ONNXRUNTIME_ROOT}/core/providers/coreml/builders/model_builder.cc"
    )
  endif()

  # Add CoreML objective c++ source code
  if (CMAKE_SYSTEM_NAME STREQUAL "Darwin" OR CMAKE_SYSTEM_NAME STREQUAL "iOS")
    file(GLOB
      onnxruntime_providers_coreml_objcc_srcs CONFIGURE_DEPENDS
      "${ONNXRUNTIME_ROOT}/core/providers/coreml/model/model.h"
      "${ONNXRUNTIME_ROOT}/core/providers/coreml/model/model.mm"
      "${ONNXRUNTIME_ROOT}/core/providers/coreml/model/host_utils.h"
      "${ONNXRUNTIME_ROOT}/core/providers/coreml/model/host_utils.mm"
    )
  endif()

  set(onnxruntime_providers_coreml_cc_srcs
    ${onnxruntime_providers_coreml_cc_srcs_top}
    ${onnxruntime_providers_coreml_cc_srcs_nested}
    ${onnxruntime_providers_shared_utils_cc_srcs}
  )

  source_group(TREE ${ONNXRUNTIME_ROOT}/core FILES ${onnxruntime_providers_coreml_cc_srcs})
  onnxruntime_add_static_library(onnxruntime_providers_coreml
    ${onnxruntime_providers_coreml_cc_srcs} ${onnxruntime_providers_coreml_objcc_srcs}
  )
  onnxruntime_add_include_to_target(onnxruntime_providers_coreml
    onnxruntime_common onnxruntime_framework onnx onnx_proto ${PROTOBUF_LIB}  flatbuffers::flatbuffers Boost::mp11 safeint_interface
  )
  if (CMAKE_SYSTEM_NAME STREQUAL "Darwin" OR CMAKE_SYSTEM_NAME STREQUAL "iOS")
    onnxruntime_add_include_to_target(onnxruntime_providers_coreml onnxruntime_coreml_proto)
    target_link_libraries(onnxruntime_providers_coreml PRIVATE onnxruntime_coreml_proto "-framework Foundation" "-framework CoreML")
    add_dependencies(onnxruntime_providers_coreml onnxruntime_coreml_proto)
  endif()
  add_dependencies(onnxruntime_providers_coreml ${onnxruntime_EXTERNAL_DEPENDENCIES})

  set_target_properties(onnxruntime_providers_coreml PROPERTIES CXX_STANDARD_REQUIRED ON)
  set_target_properties(onnxruntime_providers_coreml PROPERTIES FOLDER "ONNXRuntime")
  target_include_directories(onnxruntime_providers_coreml PRIVATE ${ONNXRUNTIME_ROOT} ${coreml_INCLUDE_DIRS})
  set_target_properties(onnxruntime_providers_coreml PROPERTIES LINKER_LANGUAGE CXX)

  if (NOT onnxruntime_BUILD_SHARED_LIB)
    install(TARGETS onnxruntime_providers_coreml
            ARCHIVE   DESTINATION ${CMAKE_INSTALL_LIBDIR}
            LIBRARY   DESTINATION ${CMAKE_INSTALL_LIBDIR}
            RUNTIME   DESTINATION ${CMAKE_INSTALL_BINDIR}
            FRAMEWORK DESTINATION ${CMAKE_INSTALL_BINDIR})
  endif()
endif()

if (onnxruntime_USE_NNAPI_BUILTIN)
  if (onnxruntime_MINIMAL_BUILD AND NOT onnxruntime_EXTENDED_MINIMAL_BUILD)
    message(FATAL_ERROR "NNAPI can not be used in a basic minimal build. Please build with '--minimal_build extended'")
  endif()

  add_compile_definitions(USE_NNAPI=1)

  # This is the minimum Android API Level required by ORT NNAPI EP to run
  # ORT running on any host system with Android API level less than this will fall back to CPU EP
  if(onnxruntime_NNAPI_MIN_API)
    add_compile_definitions(ORT_NNAPI_MIN_API_LEVEL=${onnxruntime_NNAPI_MIN_API})
  endif()

  # This is the maximum Android API level supported in the ort model conversion for NNAPI EP
  # Note: This is only for running NNAPI for ort format model conversion on non-Android system since we cannot
  #       get the actually Android system version.
  if(onnxruntime_NNAPI_HOST_API)
    if(CMAKE_SYSTEM_NAME STREQUAL "Android")
      message(FATAL_ERROR "onnxruntime_NNAPI_HOST_API should only be set for non-Android target")
    endif()
    add_compile_definitions(ORT_NNAPI_MAX_SUPPORTED_API_LEVEL=${onnxruntime_NNAPI_HOST_API})
  endif()

  set(onnxruntime_provider_nnapi_cc_src_patterns
      "${ONNXRUNTIME_ROOT}/core/providers/nnapi/*.h"
      "${ONNXRUNTIME_ROOT}/core/providers/nnapi/*.cc"
      "${ONNXRUNTIME_ROOT}/core/providers/nnapi/nnapi_builtin/*.h"
      "${ONNXRUNTIME_ROOT}/core/providers/nnapi/nnapi_builtin/*.cc"
      "${ONNXRUNTIME_ROOT}/core/providers/nnapi/nnapi_builtin/builders/*.h"
      "${ONNXRUNTIME_ROOT}/core/providers/nnapi/nnapi_builtin/builders/*.cc"
      "${ONNXRUNTIME_ROOT}/core/providers/nnapi/nnapi_builtin/builders/impl/*.h"
      "${ONNXRUNTIME_ROOT}/core/providers/nnapi/nnapi_builtin/builders/impl/*.cc"
      "${ONNXRUNTIME_ROOT}/core/providers/nnapi/nnapi_builtin/nnapi_lib/NeuralNetworksTypes.h"
      "${ONNXRUNTIME_ROOT}/core/providers/nnapi/nnapi_builtin/nnapi_lib/NeuralNetworksWrapper.h"
      "${ONNXRUNTIME_ROOT}/core/providers/nnapi/nnapi_builtin/nnapi_lib/NeuralNetworksWrapper.cc"
      "${ONNXRUNTIME_ROOT}/core/providers/nnapi/nnapi_builtin/nnapi_lib/nnapi_implementation.h"
  )

  # On Android, use the actual NNAPI implementation.
  # Otherwise, use a stub implementation to support some unit testing.
  if(CMAKE_SYSTEM_NAME STREQUAL "Android")
    list(APPEND onnxruntime_provider_nnapi_cc_src_patterns
         "${ONNXRUNTIME_ROOT}/core/providers/nnapi/nnapi_builtin/nnapi_lib/nnapi_implementation.cc")
  else()
    list(APPEND onnxruntime_provider_nnapi_cc_src_patterns
         "${ONNXRUNTIME_ROOT}/core/providers/nnapi/nnapi_builtin/nnapi_lib/nnapi_implementation_stub.cc")
  endif()

  # These are shared utils,
  # TODO, move this to a separated lib when used by EPs other than NNAPI and CoreML
  list(APPEND onnxruntime_provider_nnapi_cc_src_patterns
    "${ONNXRUNTIME_ROOT}/core/providers/shared/utils/utils.h"
    "${ONNXRUNTIME_ROOT}/core/providers/shared/utils/utils.cc"
    "${ONNXRUNTIME_ROOT}/core/providers/shared/node_unit/node_unit.h"
    "${ONNXRUNTIME_ROOT}/core/providers/shared/node_unit/node_unit.cc"
  )

  file(GLOB onnxruntime_providers_nnapi_cc_srcs CONFIGURE_DEPENDS ${onnxruntime_provider_nnapi_cc_src_patterns})

  source_group(TREE ${ONNXRUNTIME_ROOT}/core FILES ${onnxruntime_providers_nnapi_cc_srcs})
  onnxruntime_add_static_library(onnxruntime_providers_nnapi ${onnxruntime_providers_nnapi_cc_srcs})
  onnxruntime_add_include_to_target(onnxruntime_providers_nnapi
    onnxruntime_common onnxruntime_framework onnx onnx_proto ${PROTOBUF_LIB} flatbuffers::flatbuffers Boost::mp11 safeint_interface
  )
  target_link_libraries(onnxruntime_providers_nnapi)
  add_dependencies(onnxruntime_providers_nnapi onnx ${onnxruntime_EXTERNAL_DEPENDENCIES})
  set_target_properties(onnxruntime_providers_nnapi PROPERTIES CXX_STANDARD_REQUIRED ON)
  set_target_properties(onnxruntime_providers_nnapi PROPERTIES FOLDER "ONNXRuntime")
  target_include_directories(onnxruntime_providers_nnapi PRIVATE ${ONNXRUNTIME_ROOT} ${nnapi_INCLUDE_DIRS})
  set_target_properties(onnxruntime_providers_nnapi PROPERTIES LINKER_LANGUAGE CXX)
  # ignore the warning unknown-pragmas on "pragma region"
  if(NOT MSVC)
    target_compile_options(onnxruntime_providers_nnapi PRIVATE "-Wno-unknown-pragmas")
  endif()

  if (NOT onnxruntime_BUILD_SHARED_LIB)
    install(TARGETS onnxruntime_providers_nnapi
            ARCHIVE   DESTINATION ${CMAKE_INSTALL_LIBDIR}
            LIBRARY   DESTINATION ${CMAKE_INSTALL_LIBDIR}
            RUNTIME   DESTINATION ${CMAKE_INSTALL_BINDIR}
            FRAMEWORK DESTINATION ${CMAKE_INSTALL_BINDIR})
  endif()
endif()

if (onnxruntime_USE_RKNPU)
  set(CMAKE_CXX_FLAGS "${CMAKE_CXX_FLAGS} -Wno-unused-variable -Wno-unused-parameter")
  add_definitions(-DUSE_RKNPU=1)
  option(DNN_READ_ONNX "" ON)
  set(DNN_CUSTOM_PROTOC_EXECUTABLE ${ONNX_CUSTOM_PROTOC_EXECUTABLE})
  option(DNN_CMAKE_INSTALL "" OFF)
  option(DNN_BUILD_BIN "" OFF)
  if (NOT RKNPU_DDK_PATH)
    message(FATAL_ERROR "RKNPU_DDK_PATH required for onnxruntime_USE_RKNPU")
  endif()
  set(RKNPU_DDK_INCLUDE_DIR ${RKNPU_DDK_PATH}/include)
  if (CMAKE_SIZEOF_VOID_P EQUAL 8)
    set(RKNPU_DDK_LIB_DIR ${RKNPU_DDK_PATH}/lib64)
  else()
    set(RKNPU_DDK_LIB_DIR ${RKNPU_DDK_PATH}/lib)
  endif()
  file(GLOB_RECURSE
    onnxruntime_providers_rknpu_cc_srcs CONFIGURE_DEPENDS
    "${ONNXRUNTIME_ROOT}/core/providers/rknpu/*.h"
    "${ONNXRUNTIME_ROOT}/core/providers/rknpu/*.cc"
  )
  source_group(TREE ${ONNXRUNTIME_ROOT}/core FILES ${onnxruntime_providers_rknpu_cc_srcs})
  onnxruntime_add_static_library(onnxruntime_providers_rknpu ${onnxruntime_providers_rknpu_cc_srcs})
  onnxruntime_add_include_to_target(onnxruntime_providers_rknpu
    onnxruntime_common onnxruntime_framework onnx onnx_proto ${PROTOBUF_LIB} flatbuffers::flatbuffers Boost::mp11 safeint_interface
  )
  target_link_libraries(onnxruntime_providers_rknpu PRIVATE -lrknpu_ddk)
  add_dependencies(onnxruntime_providers_rknpu onnx ${onnxruntime_EXTERNAL_DEPENDENCIES})
  set_target_properties(onnxruntime_providers_rknpu PROPERTIES FOLDER "ONNXRuntime")
  target_include_directories(onnxruntime_providers_rknpu PRIVATE
    ${ONNXRUNTIME_ROOT} ${rknpu_INCLUDE_DIRS} ${RKNPU_DDK_INCLUDE_DIR}
  )
  link_directories(onnxruntime_providers_rknpu ${RKNPU_DDK_LIB_DIR})
  set_target_properties(onnxruntime_providers_rknpu PROPERTIES LINKER_LANGUAGE CXX)

  if (NOT onnxruntime_BUILD_SHARED_LIB)
    install(TARGETS onnxruntime_providers_rknpu
            ARCHIVE   DESTINATION ${CMAKE_INSTALL_LIBDIR}
            LIBRARY   DESTINATION ${CMAKE_INSTALL_LIBDIR}
            RUNTIME   DESTINATION ${CMAKE_INSTALL_BINDIR}
            FRAMEWORK DESTINATION ${CMAKE_INSTALL_BINDIR})
  endif()
endif()

if (onnxruntime_USE_DML)
  file(GLOB_RECURSE onnxruntime_providers_dml_cc_srcs CONFIGURE_DEPENDS
    "${ONNXRUNTIME_ROOT}/core/providers/dml/*.h"
    "${ONNXRUNTIME_ROOT}/core/providers/dml/*.cpp"
    "${ONNXRUNTIME_ROOT}/core/providers/dml/*.cc"
  )
  source_group(TREE ${ONNXRUNTIME_ROOT}/core FILES ${onnxruntime_providers_dml_cc_srcs})
  onnxruntime_add_static_library(onnxruntime_providers_dml ${onnxruntime_providers_dml_cc_srcs})
  onnxruntime_add_include_to_target(onnxruntime_providers_dml
    onnxruntime_common onnxruntime_framework onnx onnx_proto ${PROTOBUF_LIB} flatbuffers::flatbuffers Boost::mp11 safeint_interface WIL::WIL
  )
  add_dependencies(onnxruntime_providers_dml ${onnxruntime_EXTERNAL_DEPENDENCIES})
  target_include_directories(onnxruntime_providers_dml PRIVATE
    ${ONNXRUNTIME_ROOT}
  )

  add_definitions(-DDML_TARGET_VERSION_USE_LATEST=1)

  if (NOT onnxruntime_USE_CUSTOM_DIRECTML)
    foreach(file "DirectML.dll" "DirectML.pdb" "DirectML.Debug.dll" "DirectML.Debug.pdb")
      add_custom_command(TARGET onnxruntime_providers_dml
        POST_BUILD
        COMMAND ${CMAKE_COMMAND} -E copy_if_different
          "${DML_PACKAGE_DIR}/bin/${onnxruntime_target_platform}-win/${file}" $<TARGET_FILE_DIR:onnxruntime_providers_dml>)
    endforeach()
  endif()

  function(target_add_dml target)
    if (onnxruntime_USE_CUSTOM_DIRECTML)
      if (dml_EXTERNAL_PROJECT)
        # Internal build of DirectML: link against the "DirectML" target.
        target_link_libraries(${target} PRIVATE DirectML)
      else()
        if (dml_LIB_DIR)
          target_link_libraries(${target} PRIVATE ${dml_LIB_DIR}/DirectML.lib)
        else()
          target_link_libraries(${target} PRIVATE DirectML)
        endif()
      endif()
    else()
      add_dependencies(${target} RESTORE_PACKAGES)
      target_link_libraries(${target} PRIVATE "${DML_PACKAGE_DIR}/bin/${onnxruntime_target_platform}-win/DirectML.lib")
        target_compile_definitions(${target} PRIVATE DML_TARGET_VERSION_USE_LATEST)
    endif()
  endfunction()

  target_add_dml(onnxruntime_providers_dml)
  target_link_libraries(onnxruntime_providers_dml PRIVATE onnxruntime_common)
  target_link_libraries(onnxruntime_providers_dml PRIVATE onnxruntime_framework)
  onnxruntime_add_include_to_target(onnxruntime_providers_dml onnxruntime_common)
  if (GDK_PLATFORM STREQUAL Scarlett)
    target_link_libraries(onnxruntime_providers_dml PRIVATE ${gdk_dx_libs})
  else()
    target_link_libraries(onnxruntime_providers_dml PRIVATE dxguid.lib d3d12.lib dxgi.lib)
  endif()

  target_link_libraries(onnxruntime_providers_dml PRIVATE delayimp.lib)

  if (NOT GDK_PLATFORM)
    set(onnxruntime_DELAYLOAD_FLAGS "${onnxruntime_DELAYLOAD_FLAGS} /DELAYLOAD:DirectML.dll /DELAYLOAD:d3d12.dll /DELAYLOAD:dxgi.dll /DELAYLOAD:api-ms-win-core-com-l1-1-0.dll /DELAYLOAD:shlwapi.dll /DELAYLOAD:oleaut32.dll /ignore:4199")
  endif()

  target_compile_definitions(onnxruntime_providers_dml
    PRIVATE
    ONNX_NAMESPACE=onnx ONNX_ML LOTUS_LOG_THRESHOLD=2 LOTUS_ENABLE_STDERR_LOGGING PLATFORM_WINDOWS
  )
  target_compile_definitions(onnxruntime_providers_dml PRIVATE UNICODE _UNICODE NOMINMAX)
  if (MSVC)
    target_compile_definitions(onnxruntime_providers_dml PRIVATE _SILENCE_CXX17_ITERATOR_BASE_CLASS_DEPRECATION_WARNING)
    target_compile_options(onnxruntime_providers_dml PRIVATE "/W3")
  endif()

  install(DIRECTORY ${PROJECT_SOURCE_DIR}/../include/onnxruntime/core/providers/dml
    DESTINATION ${CMAKE_INSTALL_INCLUDEDIR}/onnxruntime/core/providers
  )

  set_target_properties(onnxruntime_providers_dml PROPERTIES LINKER_LANGUAGE CXX)
  set_target_properties(onnxruntime_providers_dml PROPERTIES FOLDER "ONNXRuntime")

  if (NOT onnxruntime_BUILD_SHARED_LIB)
    install(TARGETS onnxruntime_providers_dml
            ARCHIVE   DESTINATION ${CMAKE_INSTALL_LIBDIR}
            LIBRARY   DESTINATION ${CMAKE_INSTALL_LIBDIR}
            RUNTIME   DESTINATION ${CMAKE_INSTALL_BINDIR}
            FRAMEWORK DESTINATION ${CMAKE_INSTALL_BINDIR})
  endif()
endif()

if (onnxruntime_USE_MIGRAPHX)
  add_definitions(-DUSE_MIGRAPHX=1)
  set(BUILD_LIBRARY_ONLY 1)
  add_definitions("-DONNX_ML=1")
  add_definitions("-DONNX_NAMESPACE=onnx")
  include_directories(${protobuf_SOURCE_DIR} ${eigen_SOURCE_DIR})
  set(MIGRAPHX_ROOT ${onnxruntime_MIGRAPHX_HOME})
  include_directories(${onnx_SOURCE_DIR})
  set(OLD_CMAKE_CXX_FLAGS ${CMAKE_CXX_FLAGS})
  if ( CMAKE_COMPILER_IS_GNUCC )
    set(CMAKE_CXX_FLAGS  "${CMAKE_CXX_FLAGS} -Wno-unused-parameter -Wno-missing-field-initializers")
  endif()
  set(CXX_VERSION_DEFINED TRUE)
  set(CMAKE_CXX_FLAGS ${OLD_CMAKE_CXX_FLAGS})
  if ( CMAKE_COMPILER_IS_GNUCC )
    set(CMAKE_CXX_FLAGS  "${CMAKE_CXX_FLAGS} -Wno-unused-parameter")
  endif()

  # Add search paths for default rocm installation
  list(APPEND CMAKE_PREFIX_PATH /opt/rocm/hcc /opt/rocm/hip /opt/rocm)

  find_package(hip)
  find_package(migraphx PATHS ${AMD_MIGRAPHX_HOME})

  set(migraphx_libs migraphx::c hip::host)

  file(GLOB_RECURSE onnxruntime_providers_migraphx_cc_srcs CONFIGURE_DEPENDS
    "${ONNXRUNTIME_ROOT}/core/providers/migraphx/*.h"
    "${ONNXRUNTIME_ROOT}/core/providers/migraphx/*.cc"
    "${ONNXRUNTIME_ROOT}/core/providers/shared_library/*.h"
    "${ONNXRUNTIME_ROOT}/core/providers/shared_library/*.cc"
    "${ONNXRUNTIME_ROOT}/core/providers/rocm/rocm_stream_handle.h"
    "${ONNXRUNTIME_ROOT}/core/providers/rocm/rocm_stream_handle.cc"
  )
  source_group(TREE ${ONNXRUNTIME_ROOT}/core FILES ${onnxruntime_providers_migraphx_cc_srcs})
  onnxruntime_add_shared_library_module(onnxruntime_providers_migraphx ${onnxruntime_providers_migraphx_cc_srcs})
  onnxruntime_add_include_to_target(onnxruntime_providers_migraphx onnxruntime_common onnx flatbuffers::flatbuffers Boost::mp11 safeint_interface)
  add_dependencies(onnxruntime_providers_migraphx onnxruntime_providers_shared ${onnxruntime_EXTERNAL_DEPENDENCIES})
  target_link_libraries(onnxruntime_providers_migraphx PRIVATE ${migraphx_libs} ${ONNXRUNTIME_PROVIDERS_SHARED} onnx flatbuffers::flatbuffers Boost::mp11 safeint_interface)
  target_include_directories(onnxruntime_providers_migraphx PRIVATE ${ONNXRUNTIME_ROOT} ${CMAKE_CURRENT_BINARY_DIR})
  install(DIRECTORY ${PROJECT_SOURCE_DIR}/../include/onnxruntime/core/providers/migraphx  DESTINATION ${CMAKE_INSTALL_INCLUDEDIR}/onnxruntime/core/providers)
  set_target_properties(onnxruntime_providers_migraphx PROPERTIES LINKER_LANGUAGE CXX)
  set_target_properties(onnxruntime_providers_migraphx PROPERTIES FOLDER "ONNXRuntime")
  target_compile_definitions(onnxruntime_providers_migraphx PRIVATE ONNXIFI_BUILD_LIBRARY=1)
  target_compile_options(onnxruntime_providers_migraphx PRIVATE -Wno-error=sign-compare)
  set_property(TARGET onnxruntime_providers_migraphx APPEND_STRING PROPERTY COMPILE_FLAGS "-Wno-deprecated-declarations")
  set_property(TARGET onnxruntime_providers_migraphx APPEND_STRING PROPERTY LINK_FLAGS "-Xlinker --version-script=${ONNXRUNTIME_ROOT}/core/providers/migraphx/version_script.lds -Xlinker --gc-sections")
  target_link_libraries(onnxruntime_providers_migraphx PRIVATE nsync_cpp stdc++fs)

  include(CheckLibraryExists)
  check_library_exists(migraphx::c "migraphx_program_run_async" "/opt/rocm/migraphx/lib" HAS_STREAM_SYNC)
  if(HAS_STREAM_SYNC)
      target_compile_definitions(onnxruntime_providers_migraphx PRIVATE -DMIGRAPHX_STREAM_SYNC)
      message(STATUS "MIGRAPHX GPU STREAM SYNC is ENABLED")
  else()
      message(STATUS "MIGRAPHX GPU STREAM SYNC is DISABLED")
  endif()

  install(TARGETS onnxruntime_providers_migraphx
          ARCHIVE  DESTINATION ${CMAKE_INSTALL_LIBDIR}
          LIBRARY  DESTINATION ${CMAKE_INSTALL_LIBDIR}
          RUNTIME  DESTINATION ${CMAKE_INSTALL_BINDIR}
  )
endif()

if (onnxruntime_USE_ACL)
  add_definitions(-DUSE_ACL=1)
  file(GLOB_RECURSE onnxruntime_providers_acl_cc_srcs
    "${ONNXRUNTIME_ROOT}/core/providers/acl/*.h"
    "${ONNXRUNTIME_ROOT}/core/providers/acl/*.cc"
  )

  source_group(TREE ${ONNXRUNTIME_ROOT}/core FILES ${onnxruntime_providers_acl_cc_srcs})
  onnxruntime_add_static_library(onnxruntime_providers_acl ${onnxruntime_providers_acl_cc_srcs})
  onnxruntime_add_include_to_target(onnxruntime_providers_acl
    onnxruntime_common onnxruntime_framework onnx onnx_proto ${PROTOBUF_LIB} flatbuffers::flatbuffers Boost::mp11 safeint_interface
  )

  target_link_libraries(onnxruntime_providers_acl -L$ENV{LD_LIBRARY_PATH})
  add_dependencies(onnxruntime_providers_acl ${onnxruntime_EXTERNAL_DEPENDENCIES})
  set_target_properties(onnxruntime_providers_acl PROPERTIES FOLDER "ONNXRuntime")
  target_include_directories(onnxruntime_providers_acl
    PRIVATE
    ${ONNXRUNTIME_ROOT} ${eigen_INCLUDE_DIRS} ${onnxruntime_ACL_HOME} ${onnxruntime_ACL_HOME}/include
  )
  install(DIRECTORY ${PROJECT_SOURCE_DIR}/../include/onnxruntime/core/providers/acl
    DESTINATION ${CMAKE_INSTALL_INCLUDEDIR}/onnxruntime/core/providers
  )
  set_target_properties(onnxruntime_providers_acl PROPERTIES LINKER_LANGUAGE CXX)

  if (NOT onnxruntime_BUILD_SHARED_LIB)
    install(TARGETS onnxruntime_providers_acl
            ARCHIVE   DESTINATION ${CMAKE_INSTALL_LIBDIR}
            LIBRARY   DESTINATION ${CMAKE_INSTALL_LIBDIR}
            RUNTIME   DESTINATION ${CMAKE_INSTALL_BINDIR}
            FRAMEWORK DESTINATION ${CMAKE_INSTALL_BINDIR})
  endif()
endif()

if (onnxruntime_USE_ARMNN)
  add_definitions(-DUSE_ARMNN=1)
  file(GLOB_RECURSE onnxruntime_providers_armnn_cc_srcs
    "${ONNXRUNTIME_ROOT}/core/providers/armnn/*.h"
    "${ONNXRUNTIME_ROOT}/core/providers/armnn/*.cc"
  )

  source_group(TREE ${ONNXRUNTIME_ROOT}/core FILES ${onnxruntime_providers_armnn_cc_srcs})
  onnxruntime_add_static_library(onnxruntime_providers_armnn ${onnxruntime_providers_armnn_cc_srcs})
  onnxruntime_add_include_to_target(onnxruntime_providers_armnn
    onnxruntime_common onnxruntime_framework onnx onnx_proto ${PROTOBUF_LIB} flatbuffers::flatbuffers Boost::mp11 safeint_interface
  )

  add_dependencies(onnxruntime_providers_armnn ${onnxruntime_EXTERNAL_DEPENDENCIES})
  set_target_properties(onnxruntime_providers_armnn PROPERTIES FOLDER "ONNXRuntime")
  target_include_directories(onnxruntime_providers_armnn PRIVATE
    ${ONNXRUNTIME_ROOT} ${eigen_INCLUDE_DIRS} ${onnxruntime_ARMNN_HOME} ${onnxruntime_ARMNN_HOME}/include
    ${onnxruntime_ACL_HOME} ${onnxruntime_ACL_HOME}/include
  )
  install(DIRECTORY ${PROJECT_SOURCE_DIR}/../include/onnxruntime/core/providers/armnn
    DESTINATION ${CMAKE_INSTALL_INCLUDEDIR}/onnxruntime/core/providers
  )
  set_target_properties(onnxruntime_providers_armnn PROPERTIES LINKER_LANGUAGE CXX)

  if (NOT onnxruntime_BUILD_SHARED_LIB)
    install(TARGETS onnxruntime_providers_armnn
            ARCHIVE   DESTINATION ${CMAKE_INSTALL_LIBDIR}
            LIBRARY   DESTINATION ${CMAKE_INSTALL_LIBDIR}
            RUNTIME   DESTINATION ${CMAKE_INSTALL_BINDIR}
            FRAMEWORK DESTINATION ${CMAKE_INSTALL_BINDIR})
  endif()
endif()

if (onnxruntime_USE_ROCM)
  add_definitions(-DUSE_ROCM=1)
  include(onnxruntime_rocm_hipify.cmake)

  list(APPEND CMAKE_PREFIX_PATH ${onnxruntime_ROCM_HOME}/rccl ${onnxruntime_ROCM_HOME}/roctracer)

  find_package(HIP)
  find_package(hiprand REQUIRED)
  find_package(rocblas REQUIRED)
  find_package(MIOpen REQUIRED)
  find_library(RCCL_LIB rccl REQUIRED)
  find_library(ROCTRACER_LIB roctracer64 REQUIRED)
  set(ONNXRUNTIME_ROCM_LIBS roc::rocblas MIOpen ${RCCL_LIB} ${ROCTRACER_LIB})

  file(GLOB_RECURSE onnxruntime_providers_rocm_cc_srcs CONFIGURE_DEPENDS
    "${ONNXRUNTIME_ROOT}/core/providers/rocm/*.h"
    "${ONNXRUNTIME_ROOT}/core/providers/rocm/*.cc"
  )

  # The shared_library files are in a separate list since they use precompiled headers, and the above files have them disabled.
  file(GLOB_RECURSE onnxruntime_providers_rocm_shared_srcs CONFIGURE_DEPENDS
    "${ONNXRUNTIME_ROOT}/core/providers/shared_library/*.h"
    "${ONNXRUNTIME_ROOT}/core/providers/shared_library/*.cc"
  )

  file(GLOB_RECURSE onnxruntime_providers_rocm_cu_srcs CONFIGURE_DEPENDS
    "${ONNXRUNTIME_ROOT}/core/providers/rocm/*.cu"
    "${ONNXRUNTIME_ROOT}/core/providers/rocm/*.cuh"
  )

  hipify("onnxruntime/core/providers" provider_excluded_files onnxruntime_providers_rocm_generated_cc_srcs onnxruntime_providers_rocm_generated_cu_srcs)

  source_group(TREE ${ONNXRUNTIME_ROOT}/core FILES ${onnxruntime_providers_rocm_cc_srcs} ${onnxruntime_providers_rocm_shared_srcs} ${onnxruntime_providers_rocm_cu_srcs})
  set(onnxruntime_providers_rocm_src ${onnxruntime_providers_rocm_cc_srcs} ${onnxruntime_providers_rocm_shared_srcs} ${onnxruntime_providers_rocm_cu_srcs})
  list(APPEND onnxruntime_providers_rocm_src ${onnxruntime_providers_rocm_generated_cc_srcs} ${onnxruntime_providers_rocm_generated_cu_srcs})

  # disable contrib ops conditionally
  if(NOT onnxruntime_DISABLE_CONTRIB_OPS)
    hipify("onnxruntime/contrib_ops" contrib_ops_excluded_files onnxruntime_rocm_generated_contrib_ops_cc_srcs onnxruntime_rocm_generated_contrib_ops_cu_srcs)

    # add using ONNXRUNTIME_ROOT so they show up under the 'contrib_ops' folder in Visual Studio
    source_group(TREE ${ONNXRUNTIME_ROOT} FILES ${onnxruntime_rocm_contrib_ops_cc_srcs} ${onnxruntime_rocm_contrib_ops_cu_srcs})
    list(APPEND onnxruntime_providers_rocm_src ${onnxruntime_rocm_contrib_ops_cc_srcs} ${onnxruntime_rocm_contrib_ops_cu_srcs})
    list(APPEND onnxruntime_providers_rocm_src ${onnxruntime_rocm_generated_contrib_ops_cc_srcs} ${onnxruntime_rocm_generated_contrib_ops_cu_srcs})
  endif()

  if (onnxruntime_ENABLE_TRAINING_OPS)
    file(GLOB_RECURSE onnxruntime_rocm_training_ops_cc_srcs CONFIGURE_DEPENDS
      "${ORTTRAINING_SOURCE_DIR}/training_ops/rocm/*.h"
      "${ORTTRAINING_SOURCE_DIR}/training_ops/rocm/*.cc"
    )

    file(GLOB_RECURSE onnxruntime_rocm_training_ops_cu_srcs CONFIGURE_DEPENDS
      "${ORTTRAINING_SOURCE_DIR}/training_ops/rocm/*.cu"
      "${ORTTRAINING_SOURCE_DIR}/training_ops/rocm/*.cuh"
    )

    hipify("orttraining/orttraining/training_ops" training_ops_excluded_files onnxruntime_rocm_generated_training_ops_cc_srcs onnxruntime_rocm_generated_training_ops_cu_srcs)

    # NCCL is not support in Windows build
    if (WIN32 OR NOT onnxruntime_USE_NCCL)
      list(REMOVE_ITEM onnxruntime_rocm_generated_training_ops_cc_srcs
      "${CMAKE_CURRENT_BINARY_DIR}/amdgpu/orttraining/orttraining/training_ops/rocm/collective/nccl_common.cc"
      "${CMAKE_CURRENT_BINARY_DIR}/amdgpu/orttraining/orttraining/training_ops/rocm/collective/nccl_kernels.cc"
      "${CMAKE_CURRENT_BINARY_DIR}/amdgpu/orttraining/orttraining/training_ops/rocm/collective/megatron.cc"
      )
    endif()

    source_group(TREE ${ORTTRAINING_ROOT} FILES ${onnxruntime_rocm_training_ops_cc_srcs} ${onnxruntime_rocm_training_ops_cu_srcs})
    list(APPEND onnxruntime_providers_rocm_src ${onnxruntime_rocm_training_ops_cc_srcs} ${onnxruntime_rocm_training_ops_cu_srcs})
    list(APPEND onnxruntime_providers_rocm_src ${onnxruntime_rocm_generated_training_ops_cc_srcs} ${onnxruntime_rocm_generated_training_ops_cu_srcs})
  endif()

  auto_set_source_files_hip_language(${onnxruntime_providers_rocm_src})
  onnxruntime_add_shared_library_module(onnxruntime_providers_rocm ${onnxruntime_providers_rocm_src})
  target_compile_options(onnxruntime_providers_rocm PRIVATE -D__HIP_PLATFORM_AMD__=1 -D__HIP_PLATFORM_HCC__=1)

  if(NOT MSVC)
    target_compile_options(onnxruntime_providers_rocm PRIVATE -Wno-sign-compare)
    target_compile_options(onnxruntime_providers_rocm PRIVATE -Wno-unused-parameter)
    target_compile_options(onnxruntime_providers_rocm PRIVATE -Wno-undefined-var-template)
  endif()

  onnxruntime_add_include_to_target(onnxruntime_providers_rocm onnxruntime_common onnxruntime_framework onnx onnx_proto ${PROTOBUF_LIB} flatbuffers::flatbuffers Boost::mp11 safeint_interface)
  if (onnxruntime_ENABLE_TRAINING_OPS)
    onnxruntime_add_include_to_target(onnxruntime_providers_rocm onnxruntime_training)
    target_link_libraries(onnxruntime_providers_rocm PRIVATE onnxruntime_training)
    if (onnxruntime_ENABLE_TRAINING_TORCH_INTEROP)
      onnxruntime_add_include_to_target(onnxruntime_providers_rocm Python::Module)
    endif()
  endif()

  add_custom_target(generate_hipified_files DEPENDS
    ${onnxruntime_providers_rocm_generated_cc_srcs}
    ${onnxruntime_providers_rocm_generated_cu_srcs}
    ${onnxruntime_rocm_generated_contrib_ops_cc_srcs}
    ${onnxruntime_rocm_generated_contrib_ops_cu_srcs}
    ${onnxruntime_rocm_generated_training_ops_cc_srcs}
    ${onnxruntime_rocm_generated_training_ops_cu_srcs})

  add_dependencies(onnxruntime_providers_rocm generate_hipified_files onnxruntime_providers_shared ${onnxruntime_EXTERNAL_DEPENDENCIES})
  target_link_libraries(onnxruntime_providers_rocm PRIVATE ${ONNXRUNTIME_ROCM_LIBS} ${ONNXRUNTIME_PROVIDERS_SHARED} ${ABSEIL_LIBS})
  target_include_directories(onnxruntime_providers_rocm SYSTEM
    PRIVATE
      ${ONNXRUNTIME_ROOT}
      ${CMAKE_CURRENT_BINARY_DIR}
      ${CMAKE_CURRENT_BINARY_DIR}/amdgpu/onnxruntime
      ${eigen_INCLUDE_DIRS}
    PUBLIC
      ${onnxruntime_ROCM_HOME}/include
      ${onnxruntime_ROCM_HOME}/include/roctracer)
  install(DIRECTORY ${PROJECT_SOURCE_DIR}/../include/onnxruntime/core/providers/rocm  DESTINATION ${CMAKE_INSTALL_INCLUDEDIR}/onnxruntime/core/providers)

  set_target_properties(onnxruntime_providers_rocm PROPERTIES LINKER_LANGUAGE CXX)
  set_target_properties(onnxruntime_providers_rocm PROPERTIES FOLDER "ONNXRuntime")

  if (onnxruntime_ENABLE_TRAINING)
    target_include_directories(onnxruntime_providers_rocm PRIVATE ${ORTTRAINING_ROOT} ${CMAKE_CURRENT_BINARY_DIR}/amdgpu/orttraining ${MPI_CXX_INCLUDE_DIRS})
    if(onnxruntime_USE_MPI)
      target_link_libraries(onnxruntime_providers_rocm PRIVATE ${MPI_LIBRARIES} ${MPI_CXX_LINK_FLAGS})
    endif()

    # RCCL is enabled by default for ROCM builds
    #if (onnxruntime_USE_NCCL)
    #  target_include_directories(onnxruntime_providers_rocm PRIVATE ${NCCL_INCLUDE_DIRS})
    #  target_link_libraries(onnxruntime_providers_rocm PRIVATE ${NCCL_LIBRARIES})
    #endif()
  endif()

  if (onnxruntime_USE_COMPOSABLE_KERNEL)
    include(composable_kernel)
    target_link_libraries(onnxruntime_providers_rocm PRIVATE
      onnxruntime_composable_kernel_includes
      # Currently we shall not use composablekernels::device_operations, the target includes all conv dependencies, which
      # are extremely slow to compile. Instead, we only link all gemm related objects. See the following link on updating.
      # https://github.com/ROCmSoftwarePlatform/composable_kernel/blob/85978e0201/library/src/tensor_operation_instance/gpu/CMakeLists.txt#L33-L54
      device_gemm_instance
      device_gemm_add_fastgelu_instance
      device_gemm_fastgelu_instance
      device_batched_gemm_instance
      device_softmax_instance
    )
    target_compile_definitions(onnxruntime_providers_rocm PRIVATE USE_COMPOSABLE_KERNEL)
  endif()

  if(UNIX)
    set_property(TARGET onnxruntime_providers_rocm APPEND_STRING PROPERTY LINK_FLAGS "-Xlinker --version-script=${ONNXRUNTIME_ROOT}/core/providers/rocm/version_script.lds -Xlinker --gc-sections")
    target_link_libraries(onnxruntime_providers_rocm PRIVATE nsync_cpp)
  else()
    message(FATAL_ERROR "onnxruntime_providers_rocm unknown platform, need to specify shared library exports for it")
  endif()

  if (onnxruntime_ENABLE_ATEN)
    target_compile_definitions(onnxruntime_providers_rocm PRIVATE ENABLE_ATEN)
  endif()

  install(TARGETS onnxruntime_providers_rocm
          ARCHIVE  DESTINATION ${CMAKE_INSTALL_LIBDIR}
          LIBRARY  DESTINATION ${CMAKE_INSTALL_LIBDIR}
          RUNTIME  DESTINATION ${CMAKE_INSTALL_BINDIR})

endif()

if (onnxruntime_USE_TVM)
  add_definitions(-DUSE_TVM=1)
  if (onnxruntime_TVM_USE_HASH)
    add_definitions(-DUSE_TVM_HASH=1)
  endif()

  if (onnxruntime_TVM_USE_HASH)
    file (GLOB_RECURSE onnxruntime_providers_tvm_cc_srcs CONFIGURE_DEPENDS
      "${ONNXRUNTIME_ROOT}/core/providers/tvm/*.h"
      "${ONNXRUNTIME_ROOT}/core/providers/tvm/*.cc"
    )
  else()
    file (GLOB onnxruntime_providers_tvm_cc_srcs CONFIGURE_DEPENDS
      "${ONNXRUNTIME_ROOT}/core/providers/tvm/*.h"
      "${ONNXRUNTIME_ROOT}/core/providers/tvm/*.cc"
    )
  endif()

  source_group(TREE ${ONNXRUNTIME_ROOT}/core FILES ${onnxruntime_providers_tvm_cc_srcs})
  onnxruntime_add_static_library(onnxruntime_providers_tvm ${onnxruntime_providers_tvm_cc_srcs})

  if ( CMAKE_COMPILER_IS_GNUCC )
    target_compile_options(onnxruntime_providers_tvm PRIVATE -Wno-unused-parameter -Wno-missing-field-initializers)
  endif()

  target_include_directories(onnxruntime_providers_tvm PRIVATE
          ${TVM_INCLUDES}
          ${PYTHON_INLCUDE_DIRS})
  onnxruntime_add_include_to_target(onnxruntime_providers_tvm onnxruntime_common onnxruntime_framework onnx onnx_proto ${PROTOBUF_LIB} flatbuffers::flatbuffers Boost::mp11 safeint_interface)

  add_dependencies(onnxruntime_providers_tvm ${onnxruntime_EXTERNAL_DEPENDENCIES})

  if (onnxruntime_TVM_USE_HASH)
    add_dependencies(onnxruntime_providers_tvm ippcp_s)
    target_include_directories(onnxruntime_providers_tvm PRIVATE ${IPP_CRYPTO_INCLUDE_DIR})
    target_link_libraries(onnxruntime_providers_tvm PRIVATE ippcp_s)
  endif()

  set_target_properties(onnxruntime_providers_tvm PROPERTIES FOLDER "ONNXRuntime")
  set_target_properties(onnxruntime_providers_tvm PROPERTIES LINKER_LANGUAGE CXX)

  if (WIN32 AND MSVC)
    # wd4100: identifier' : unreferenced formal parameter
    # wd4127: conditional expression is constant
    # wd4244: conversion from 'int' to 'char', possible loss of data
    # TODO: 4244 should not be disabled
    target_compile_options(onnxruntime_providers_tvm PRIVATE "/wd4100" "/wd4127" "/wd4244")
  else()
    target_compile_options(onnxruntime_providers_tvm PRIVATE "-Wno-error=type-limits")
  endif()
  target_compile_definitions(onnxruntime_providers_tvm PUBLIC DMLC_USE_LOGGING_LIBRARY=<tvm/runtime/logging.h>)

  install(DIRECTORY ${PROJECT_SOURCE_DIR}/../include/onnxruntime/core/providers/tvm  DESTINATION ${CMAKE_INSTALL_INCLUDEDIR}/onnxruntime/core/providers)

  if (NOT onnxruntime_BUILD_SHARED_LIB)
    install(TARGETS onnxruntime_providers_tvm
            ARCHIVE   DESTINATION ${CMAKE_INSTALL_LIBDIR}
            LIBRARY   DESTINATION ${CMAKE_INSTALL_LIBDIR}
            RUNTIME   DESTINATION ${CMAKE_INSTALL_BINDIR}
            FRAMEWORK DESTINATION ${CMAKE_INSTALL_BINDIR})
  endif()
endif()

if (onnxruntime_USE_XNNPACK)
  add_compile_definitions(USE_XNNPACK=1)

  file(GLOB_RECURSE onnxruntime_providers_xnnpack_cc_srcs CONFIGURE_DEPENDS
    "${ONNXRUNTIME_INCLUDE_DIR}/core/providers/xnnpack/*.h"
    "${ONNXRUNTIME_ROOT}/core/providers/xnnpack/*.h"
    "${ONNXRUNTIME_ROOT}/core/providers/xnnpack/*.cc"
    # utils for handling QDQ models
    "${ONNXRUNTIME_ROOT}/core/providers/shared/node_unit/node_unit.h"
    "${ONNXRUNTIME_ROOT}/core/providers/shared/node_unit/node_unit.cc"
  )

  source_group(TREE ${REPO_ROOT} FILES ${onnxruntime_providers_xnnpack_cc_srcs})
  onnxruntime_add_static_library(onnxruntime_providers_xnnpack ${onnxruntime_providers_xnnpack_cc_srcs})
  onnxruntime_add_include_to_target(onnxruntime_providers_xnnpack
    onnxruntime_common onnxruntime_framework onnx onnx_proto ${PROTOBUF_LIB} XNNPACK pthreadpool Boost::mp11 safeint_interface
  )

  add_dependencies(onnxruntime_providers_xnnpack onnx ${onnxruntime_EXTERNAL_DEPENDENCIES})
  set_target_properties(onnxruntime_providers_xnnpack PROPERTIES FOLDER "ONNXRuntime")

  install(DIRECTORY ${ONNXRUNTIME_INCLUDE_DIR}/core/providers/xnnpack
    DESTINATION ${CMAKE_INSTALL_INCLUDEDIR}/onnxruntime/core/providers
  )

  set_target_properties(onnxruntime_providers_xnnpack PROPERTIES LINKER_LANGUAGE CXX)

  if (NOT onnxruntime_BUILD_SHARED_LIB)
    install(TARGETS onnxruntime_providers_xnnpack
            ARCHIVE   DESTINATION ${CMAKE_INSTALL_LIBDIR}
            LIBRARY   DESTINATION ${CMAKE_INSTALL_LIBDIR}
            RUNTIME   DESTINATION ${CMAKE_INSTALL_BINDIR}
            FRAMEWORK DESTINATION ${CMAKE_INSTALL_BINDIR})
  endif()
endif()

if (onnxruntime_USE_CANN)
  add_definitions(-DUSE_CANN=1)

  file(GLOB_RECURSE onnxruntime_providers_cann_cc_srcs CONFIGURE_DEPENDS
    "${ONNXRUNTIME_ROOT}/core/providers/cann/*.h"
    "${ONNXRUNTIME_ROOT}/core/providers/cann/*.cc"
  )

  # The shared_library files are in a separate list since they use precompiled headers, and the above files have them disabled.
  file(GLOB_RECURSE onnxruntime_providers_cann_shared_srcs CONFIGURE_DEPENDS
    "${ONNXRUNTIME_ROOT}/core/providers/shared_library/*.h"
    "${ONNXRUNTIME_ROOT}/core/providers/shared_library/*.cc"
  )

  source_group(TREE ${ONNXRUNTIME_ROOT}/core FILES ${onnxruntime_providers_cann_cc_srcs} ${onnxruntime_providers_cann_shared_srcs})
  set(onnxruntime_providers_cann_src ${onnxruntime_providers_cann_cc_srcs} ${onnxruntime_providers_cann_shared_srcs})

  onnxruntime_add_shared_library_module(onnxruntime_providers_cann ${onnxruntime_providers_cann_src})
  onnxruntime_add_include_to_target(onnxruntime_providers_cann onnxruntime_common onnxruntime_framework onnx onnx_proto ${PROTOBUF_LIB} flatbuffers::flatbuffers Boost::mp11 safeint_interface)

  add_dependencies(onnxruntime_providers_cann onnxruntime_providers_shared ${onnxruntime_EXTERNAL_DEPENDENCIES})
  target_link_libraries(onnxruntime_providers_cann PRIVATE ascendcl acl_op_compiler fmk_onnx_parser nsync_cpp ${ABSEIL_LIBS} ${ONNXRUNTIME_PROVIDERS_SHARED})
  target_link_directories(onnxruntime_providers_cann PRIVATE ${onnxruntime_CANN_HOME}/lib64)
  target_include_directories(onnxruntime_providers_cann PRIVATE ${ONNXRUNTIME_ROOT} ${CMAKE_CURRENT_BINARY_DIR} ${eigen_INCLUDE_DIRS} ${onnxruntime_CANN_HOME} ${onnxruntime_CANN_HOME}/include)

  set_target_properties(onnxruntime_providers_cann PROPERTIES LINKER_LANGUAGE CXX)
  set_target_properties(onnxruntime_providers_cann PROPERTIES FOLDER "ONNXRuntime")

  install(TARGETS onnxruntime_providers_cann
          ARCHIVE  DESTINATION ${CMAKE_INSTALL_LIBDIR}
          LIBRARY  DESTINATION ${CMAKE_INSTALL_LIBDIR}
          RUNTIME  DESTINATION ${CMAKE_INSTALL_BINDIR})
endif()

if (onnxruntime_USE_AZURE)

  file(GLOB_RECURSE onnxruntime_providers_azure_src CONFIGURE_DEPENDS
    "${ONNXRUNTIME_ROOT}/core/providers/azure/*.h"
    "${ONNXRUNTIME_ROOT}/core/providers/azure/*.cc"
  )
  source_group(TREE ${ONNXRUNTIME_ROOT}/core FILES ${onnxruntime_providers_azure_src})
  onnxruntime_add_static_library(onnxruntime_providers_azure ${onnxruntime_providers_azure_src})
  add_dependencies(onnxruntime_providers_azure ${onnxruntime_EXTERNAL_DEPENDENCIES})
  onnxruntime_add_include_to_target(onnxruntime_providers_azure onnxruntime_common onnxruntime_framework onnx onnx_proto ${PROTOBUF_LIB} flatbuffers Boost::mp11)
  target_link_libraries(onnxruntime_providers_azure PRIVATE onnx onnxruntime_common onnxruntime_framework)
  set_target_properties(onnxruntime_providers_azure PROPERTIES FOLDER "ONNXRuntime")
  set_target_properties(onnxruntime_providers_azure PROPERTIES LINKER_LANGUAGE CXX)

  install(TARGETS onnxruntime_providers_azure
          ARCHIVE   DESTINATION ${CMAKE_INSTALL_LIBDIR}
          LIBRARY   DESTINATION ${CMAKE_INSTALL_LIBDIR}
          RUNTIME   DESTINATION ${CMAKE_INSTALL_BINDIR}
          FRAMEWORK DESTINATION ${CMAKE_INSTALL_BINDIR})
endif()

if (NOT onnxruntime_BUILD_SHARED_LIB)
  install(TARGETS onnxruntime_providers
          ARCHIVE   DESTINATION ${CMAKE_INSTALL_LIBDIR}
          LIBRARY   DESTINATION ${CMAKE_INSTALL_LIBDIR}
          RUNTIME   DESTINATION ${CMAKE_INSTALL_BINDIR}
          FRAMEWORK DESTINATION ${CMAKE_INSTALL_BINDIR})
endif()<|MERGE_RESOLUTION|>--- conflicted
+++ resolved
@@ -692,7 +692,6 @@
     set(onnxparser_link_libs nvonnxparser_static)
   endif()
 
-<<<<<<< HEAD
   if (onnxruntime_USE_EXTRA_TENSORRT_PLUGINS)
     # search plugin libs from given path
     if (onnxruntime_SEARCH_EXTRA_TENSORRT_PLUGIN_LIBS)
@@ -717,11 +716,6 @@
   include_directories(${TENSORRT_INCLUDE_DIR})
 
   set(trt_link_libs cudnn cublas ${CMAKE_DL_LIBS} ${TENSORRT_LIBRARY} ${EXTRA_TENSORRT_PLUGIN_LIBS})
-=======
-  include_directories(${TENSORRT_INCLUDE_DIR})
-
-  set(trt_link_libs cudnn cublas ${CMAKE_DL_LIBS} ${TENSORRT_LIBRARY})
->>>>>>> 50fa1512
 
   file(GLOB_RECURSE onnxruntime_providers_tensorrt_cc_srcs CONFIGURE_DEPENDS
     "${ONNXRUNTIME_ROOT}/core/providers/tensorrt/*.h"
