--- conflicted
+++ resolved
@@ -2,11 +2,7 @@
 
 set(DNNL_URL https://github.com/oneapi-src/onednn.git)
 # If DNNL_TAG is updated, check if MKLML_VERSION and platform.cmake.patch need to be updated.
-<<<<<<< HEAD
-set(DNNL_TAG v2.7.1)
-=======
 set(DNNL_TAG v3.0)
->>>>>>> 8372c86e
 
 if(WIN32)
   set(DNNL_SHARED_LIB dnnl.dll)
