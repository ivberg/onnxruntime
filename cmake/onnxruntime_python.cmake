# Copyright (c) Microsoft Corporation. All rights reserved.
# Licensed under the MIT License.

include(pybind11)

# ---[ Python + Numpy
set(onnxruntime_pybind_srcs_pattern
    "${ONNXRUNTIME_ROOT}/python/*.cc"
    "${ONNXRUNTIME_ROOT}/python/*.h"
)

if (onnxruntime_ENABLE_TRAINING)
  list(APPEND onnxruntime_pybind_srcs_pattern
    "${ORTTRAINING_ROOT}/orttraining/python/*.cc"
    "${ORTTRAINING_ROOT}/orttraining/python/*.h"
  )
endif()

file(GLOB onnxruntime_pybind_srcs CONFIGURE_DEPENDS
  ${onnxruntime_pybind_srcs_pattern}
  )

if(NOT onnxruntime_PYBIND_EXPORT_OPSCHEMA)
  list(REMOVE_ITEM onnxruntime_pybind_srcs  ${ONNXRUNTIME_ROOT}/python/onnxruntime_pybind_schema.cc)
endif()

if(onnxruntime_ENABLE_TRAINING)
  list(REMOVE_ITEM onnxruntime_pybind_srcs  ${ONNXRUNTIME_ROOT}/python/onnxruntime_pybind_module.cc)
endif()

# Add Pytorch as a library.
if (onnxruntime_ENABLE_LAZY_TENSOR OR onnxruntime_ENABLE_EAGER_MODE)
  # Both Lazy Tensor and Eager Mode require Pytorch as a library.
  list(APPEND CMAKE_PREFIX_PATH ${onnxruntime_PREBUILT_PYTORCH_PATH})
  # The following line may change ${CUDA_NVCC_FLAGS} and ${CMAKE_CUDA_FLAGS},
  # if Pytorch is built from source.
  # For example, pytorch/cmake/public/cuda.cmake and
  # pytorch/torch/share/cmake/Caffe2/public/cuda.cmake both defines
  # ONNX_NAMESPACE for both CUDA_NVCC_FLAGS and CMAKE_CUDA_FLAGS.
  # Later, this ONNX_NAMESPACE may conflicts with ONNX_NAMESPACE set by ORT.
  find_package(Torch REQUIRED)
  # Let's remove ONNX_NAMESPACE from Torch.
  list(FILTER CUDA_NVCC_FLAGS EXCLUDE REGEX "-DONNX_NAMESPACE=.+")
  string(REGEX REPLACE "-DONNX_NAMESPACE=.+ " " " CMAKE_CUDA_FLAGS "${CMAKE_CUDA_FLAGS}")
endif()

if (onnxruntime_ENABLE_EAGER_MODE)
  file(GLOB onnxruntime_eager_extension_srcs CONFIGURE_DEPENDS
    "${ORTTRAINING_ROOT}/orttraining/eager/*.cpp"
    )

  list(APPEND onnxruntime_pybind_srcs
              ${onnxruntime_eager_extension_srcs})
endif()

# Support ORT as a backend in Pytorch's LazyTensor.
if (onnxruntime_ENABLE_LAZY_TENSOR)
  file(GLOB onnxruntime_lazy_tensor_extension_srcs CONFIGURE_DEPENDS
    "${ORTTRAINING_ROOT}/orttraining/lazy_tensor/*.cc")
  file(GLOB onnxruntime_lazy_tensor_extension_headers CONFIGURE_DEPENDS
    "${ORTTRAINING_ROOT}/orttraining/lazy_tensor/*.h")

  if(NOT MSVC)
    set_source_files_properties(${onnxruntime_lazy_tensor_extension_srcs} PROPERTIES COMPILE_FLAGS -Wno-unused-parameter)
    set_source_files_properties(${onnxruntime_lazy_tensor_extension_headers} PROPERTIES COMPILE_FLAGS -Wno-unused-parameter)
  endif()

  list(APPEND onnxruntime_pybind_srcs
              ${onnxruntime_lazy_tensor_extension_srcs})
endif()

# onnxruntime_ENABLE_LAZY_TENSOR and onnxruntime_ENABLE_EAGER_MODE
# need DLPack code to pass tensors cross ORT and Pytorch boundary.
# TODO: consider making DLPack code a standalone library.
if (onnxruntime_ENABLE_LAZY_TENSOR OR onnxruntime_ENABLE_EAGER_MODE)
  # If DLPack code is not built, add it to ORT's pybind target.
  if (NOT onnxruntime_ENABLE_TRAINING_TORCH_INTEROP)
    list(APPEND onnxruntime_pybind_srcs
              "${ORTTRAINING_ROOT}/orttraining/core/framework/torch/dlpack_python.cc")
  endif()
endif()

onnxruntime_add_shared_library_module(onnxruntime_pybind11_state ${onnxruntime_pybind_srcs})

if(MSVC)
  target_compile_options(onnxruntime_pybind11_state PRIVATE "$<$<COMPILE_LANGUAGE:CUDA>:SHELL:--compiler-options /utf-8>" "$<$<NOT:$<COMPILE_LANGUAGE:CUDA>>:/utf-8>")
  if(onnxruntime_ENABLE_TRAINING)
    target_compile_options(onnxruntime_pybind11_state PRIVATE "/bigobj")
  endif()
endif()
if(HAS_CAST_FUNCTION_TYPE)
  target_compile_options(onnxruntime_pybind11_state PRIVATE "-Wno-cast-function-type")
endif()

# We export symbols using linker and the compiler does not know anything about it
# There is a problem with classes that have pybind types as members.
# See https://pybind11.readthedocs.io/en/stable/faq.html#someclass-declared-with-greater-visibility-than-the-type-of-its-field-someclass-member-wattributes
if (NOT MSVC)
  target_compile_options(onnxruntime_pybind11_state PRIVATE "-fvisibility=hidden")
endif()

if(onnxruntime_PYBIND_EXPORT_OPSCHEMA)
  target_compile_definitions(onnxruntime_pybind11_state PRIVATE onnxruntime_PYBIND_EXPORT_OPSCHEMA)
endif()

if (MSVC AND NOT CMAKE_SIZEOF_VOID_P EQUAL 8)
    #TODO: fix the warnings
    target_compile_options(onnxruntime_pybind11_state PRIVATE "/wd4244")
endif()

onnxruntime_add_include_to_target(onnxruntime_pybind11_state Python::Module Python::NumPy)
target_include_directories(onnxruntime_pybind11_state PRIVATE ${ONNXRUNTIME_ROOT} ${pybind11_INCLUDE_DIRS})
if(onnxruntime_USE_CUDA AND onnxruntime_CUDNN_HOME)
    target_include_directories(onnxruntime_pybind11_state PRIVATE ${onnxruntime_CUDNN_HOME}/include)
endif()
if(onnxruntime_USE_CANN)
    target_include_directories(onnxruntime_pybind11_state PRIVATE ${onnxruntime_CANN_HOME}/include)
endif()
if(onnxruntime_USE_ROCM)
  target_compile_options(onnxruntime_pybind11_state PUBLIC -D__HIP_PLATFORM_AMD__=1 -D__HIP_PLATFORM_HCC__=1)
  target_include_directories(onnxruntime_pybind11_state PRIVATE ${onnxruntime_ROCM_HOME}/hipfft/include ${onnxruntime_ROCM_HOME}/include ${onnxruntime_ROCM_HOME}/hiprand/include ${onnxruntime_ROCM_HOME}/rocrand/include ${CMAKE_CURRENT_BINARY_DIR}/amdgpu/onnxruntime ${CMAKE_CURRENT_BINARY_DIR}/amdgpu/orttraining)
endif()
if (onnxruntime_USE_NCCL)
  target_include_directories(onnxruntime_pybind11_state PRIVATE ${NCCL_INCLUDE_DIRS})
endif()

if(APPLE)
  set(ONNXRUNTIME_SO_LINK_FLAG "-Xlinker -exported_symbols_list ${ONNXRUNTIME_ROOT}/python/exported_symbols.lst")
elseif(UNIX)
  if (onnxruntime_ENABLE_EXTERNAL_CUSTOM_OP_SCHEMAS)
    set(ONNXRUNTIME_SO_LINK_FLAG "-Xlinker --version-script=${ONNXRUNTIME_ROOT}/python/version_script_expose_onnx_protobuf.lds -Xlinker --gc-sections")
  else()
    set(ONNXRUNTIME_SO_LINK_FLAG "-Xlinker --version-script=${ONNXRUNTIME_ROOT}/python/version_script.lds -Xlinker --gc-sections")
  endif()
else()
  set(ONNXRUNTIME_SO_LINK_FLAG "-DEF:${ONNXRUNTIME_ROOT}/python/pybind.def")
endif()

if (onnxruntime_ENABLE_ATEN)
  target_compile_definitions(onnxruntime_pybind11_state PRIVATE ENABLE_ATEN)
  target_include_directories(onnxruntime_pybind11_state PRIVATE ${dlpack_SOURCE_DIR}/include)
endif()

if (onnxruntime_ENABLE_TRAINING)
  target_include_directories(onnxruntime_pybind11_state PRIVATE ${ORTTRAINING_ROOT})
  target_link_libraries(onnxruntime_pybind11_state PRIVATE onnxruntime_training)
endif()

# Eager mode and LazyTensor are both Pytorch's backends, so their
# dependencies are set together below.
if (onnxruntime_ENABLE_EAGER_MODE OR onnxruntime_ENABLE_LAZY_TENSOR)
  # Set library dependencies shared by aforementioned backends.

  # todo: this is because the prebuild pytorch may use a different version of protobuf headers.
  # force the build to find the protobuf headers ort using.
  target_include_directories(onnxruntime_pybind11_state PRIVATE
    "${REPO_ROOT}/cmake/external/protobuf/src"
    ${TORCH_INCLUDE_DIRS})

  # For eager mode, torch build has a mkl dependency from torch's cmake config,
  # Linking to torch libraries to avoid this unnecessary mkl dependency.
  target_include_directories(onnxruntime_pybind11_state PRIVATE "${TORCH_INSTALL_PREFIX}/include" "${TORCH_INSTALL_PREFIX}/include/torch/csrc/api/include")
  find_library(LIBTORCH_LIBRARY torch PATHS "${TORCH_INSTALL_PREFIX}/lib")
  find_library(LIBTORCH_CPU_LIBRARY torch_cpu PATHS "${TORCH_INSTALL_PREFIX}/lib")
  find_library(LIBC10_LIBRARY c10 PATHS "${TORCH_INSTALL_PREFIX}/lib")
  # Explicitly link torch_python to workaround https://github.com/pytorch/pytorch/issues/38122#issuecomment-694203281
  find_library(TORCH_PYTHON_LIBRARY torch_python PATHS "${TORCH_INSTALL_PREFIX}/lib")
  target_link_libraries(onnxruntime_pybind11_state PRIVATE  ${LIBTORCH_LIBRARY} ${LIBTORCH_CPU_LIBRARY} ${LIBC10_LIBRARY} ${TORCH_PYTHON_LIBRARY})
  if (onnxruntime_USE_CUDA)
    find_library(LIBTORCH_CUDA_LIBRARY torch_cuda PATHS "${TORCH_INSTALL_PREFIX}/lib")
    find_library(LIBC10_CUDA_LIBRARY c10_cuda PATHS "${TORCH_INSTALL_PREFIX}/lib")
    target_link_libraries(onnxruntime_pybind11_state PRIVATE ${LIBTORCH_CUDA_LIBRARY} ${LIBC10_CUDA_LIBRARY})
  endif()

  if (onnxruntime_ENABLE_EAGER_MODE)
    target_link_libraries(onnxruntime_pybind11_state PRIVATE onnxruntime_eager)
  endif()

  # This part is eager-mode specific.
  # the ort_aten.g.cpp is generated from tools. currently it has some limitations.
  # todo: fix this
  if (onnxruntime_ENABLE_EAGER_MODE AND NOT MSVC)
    set_source_files_properties("${ORTTRAINING_ROOT}/orttraining/eager/ort_aten.g.cpp" PROPERTIES COMPILE_FLAGS -Wno-unused-parameter)
    set_source_files_properties("${ORTTRAINING_ROOT}/orttraining/eager/ort_aten.cpp" PROPERTIES COMPILE_FLAGS -Wno-unused-parameter)
    set_source_files_properties("${ORTTRAINING_ROOT}/orttraining/eager/ort_guard.cpp" PROPERTIES COMPILE_FLAGS -Wno-unused-parameter)
    set_source_files_properties("${ORTTRAINING_ROOT}/orttraining/eager/ort_tensor.cpp" PROPERTIES COMPILE_FLAGS -Wno-unused-parameter)
    set_source_files_properties("${ORTTRAINING_ROOT}/orttraining/eager/ort_backends.cpp" PROPERTIES COMPILE_FLAGS -Wno-unused-parameter)
    set_source_files_properties("${ORTTRAINING_ROOT}/orttraining/eager/ort_customops.g.cpp" PROPERTIES COMPILE_FLAGS -Wno-unused-parameter)
    set_source_files_properties("${ORTTRAINING_ROOT}/orttraining/eager/ort_eager.cpp" PROPERTIES COMPILE_FLAGS -Wno-unused-parameter)
    set_source_files_properties("${ORTTRAINING_ROOT}/orttraining/eager/ort_hooks.cpp" PROPERTIES COMPILE_FLAGS -Wno-unused-parameter)
    set_source_files_properties("${ORTTRAINING_ROOT}/orttraining/eager/ort_ops.cpp" PROPERTIES COMPILE_FLAGS -Wno-unused-parameter)
    set_source_files_properties("${ORTTRAINING_ROOT}/orttraining/eager/ort_util.cpp" PROPERTIES COMPILE_FLAGS -Wno-unused-parameter)
    set_source_files_properties("${ORTTRAINING_ROOT}/orttraining/python/orttraining_python_module.cc" PROPERTIES COMPILE_FLAGS -Wno-unused-parameter)
  endif()
  if (MSVC)
    target_compile_options(onnxruntime_pybind11_state PRIVATE "/wd4100" "/wd4324" "/wd4458" "/wd4127" "/wd4193" "/wd4624" "/wd4702")
    target_compile_options(onnxruntime_pybind11_state PRIVATE "/bigobj" "/wd4275" "/wd4244" "/wd4267" "/wd4067")
  endif()
endif()

target_link_libraries(onnxruntime_pybind11_state PRIVATE
    onnxruntime_session
    ${onnxruntime_libs}
    ${PROVIDERS_TVM}
    ${PROVIDERS_VITISAI}
    ${PROVIDERS_NNAPI}
    ${PROVIDERS_XNNPACK}
    ${PROVIDERS_COREML}
    ${PROVIDERS_RKNPU}
    ${PROVIDERS_DML}
    ${PROVIDERS_ACL}
    ${PROVIDERS_ARMNN}
    ${PROVIDERS_XNNPACK}
<<<<<<< HEAD
    ${PROVIDERS_QNN}
=======
    ${PROVIDERS_AZURE}
>>>>>>> 8372c86e
    onnxruntime_optimizer
    onnxruntime_providers
    onnxruntime_util
    ${onnxruntime_tvm_libs}
    onnxruntime_framework
    onnxruntime_util
    onnxruntime_graph
    ${ONNXRUNTIME_MLAS_LIBS}
    onnxruntime_common
    onnxruntime_flatbuffers
    ${pybind11_lib}
)

if (onnxruntime_ENABLE_LANGUAGE_INTEROP_OPS)
  target_link_libraries(onnxruntime_pybind11_state PRIVATE onnxruntime_language_interop onnxruntime_pyop)
endif()

set(onnxruntime_pybind11_state_dependencies
    ${onnxruntime_EXTERNAL_DEPENDENCIES}
    ${pybind11_dep}
)
set_property(TARGET onnxruntime_pybind11_state APPEND_STRING PROPERTY LINK_FLAGS ${ONNXRUNTIME_SO_LINK_FLAG} ${onnxruntime_DELAYLOAD_FLAGS})
add_dependencies(onnxruntime_pybind11_state ${onnxruntime_pybind11_state_dependencies})

if (MSVC)
  set_target_properties(onnxruntime_pybind11_state PROPERTIES LINK_FLAGS "${ONNXRUNTIME_SO_LINK_FLAG}")
  # if MSVC, pybind11 undefines _DEBUG in pybind11/detail/common.h, which causes the pragma in pyconfig.h
  # from the python installation to require the release version of the lib
  # e.g. from a python 3.10 install:
  #                       if defined(_DEBUG)
  #                               pragma comment(lib,"python310_d.lib")
  #                       elif defined(Py_LIMITED_API)
  #                               pragma comment(lib,"python3.lib")
  #                       else
  #                               pragma comment(lib,"python310.lib")
  #                       endif /* _DEBUG */
  #
  # See https://github.com/pybind/pybind11/issues/3403 for more background info.
  #
  # Explicitly use the release version of the python library to make the project file consistent with this.
  target_link_libraries(onnxruntime_pybind11_state PRIVATE ${Python_LIBRARY_RELEASE})
elseif (APPLE)
  set_target_properties(onnxruntime_pybind11_state PROPERTIES LINK_FLAGS "${ONNXRUNTIME_SO_LINK_FLAG} -undefined dynamic_lookup")
  set_target_properties(onnxruntime_pybind11_state PROPERTIES
    INSTALL_RPATH "@loader_path"
    BUILD_WITH_INSTALL_RPATH TRUE
    INSTALL_RPATH_USE_LINK_PATH FALSE)
else()
  set_property(TARGET onnxruntime_pybind11_state APPEND_STRING PROPERTY LINK_FLAGS " -Xlinker -rpath=\\$ORIGIN")
endif()

if (onnxruntime_ENABLE_EXTERNAL_CUSTOM_OP_SCHEMAS)
  set(onnxruntime_CUSTOM_EXTERNAL_LIBRARIES "${onnxruntime_EXTERNAL_LIBRARIES}")
  list(FIND  onnxruntime_CUSTOM_EXTERNAL_LIBRARIES onnx ONNX_INDEX)
  list(FIND onnxruntime_CUSTOM_EXTERNAL_LIBRARIES ${PROTOBUF_LIB} PROTOBUF_INDEX)
  MATH(EXPR PROTOBUF_INDEX_NEXT "${PROTOBUF_INDEX} + 1")
  if (ONNX_INDEX GREATER_EQUAL 0 AND PROTOBUF_INDEX GREATER_EQUAL 0)
    # Expect protobuf to follow onnx due to dependence
    list(INSERT  onnxruntime_CUSTOM_EXTERNAL_LIBRARIES ${ONNX_INDEX} "-Wl,--no-as-needed")
    list(INSERT onnxruntime_CUSTOM_EXTERNAL_LIBRARIES ${PROTOBUF_INDEX_NEXT} "-Wl,--as-needed")
  else()
    message(FATAL_ERROR "Required external libraries onnx and protobuf are not found in onnxruntime_EXTERNAL_LIBRARIES")
  endif()
  target_link_libraries(onnxruntime_pybind11_state PRIVATE ${onnxruntime_CUSTOM_EXTERNAL_LIBRARIES})
else()
  target_link_libraries(onnxruntime_pybind11_state PRIVATE ${onnxruntime_EXTERNAL_LIBRARIES})
endif()

set_target_properties(onnxruntime_pybind11_state PROPERTIES PREFIX "")
set_target_properties(onnxruntime_pybind11_state PROPERTIES FOLDER "ONNXRuntime")
if(onnxruntime_ENABLE_LTO)
  set_target_properties(onnxruntime_pybind11_state PROPERTIES INTERPROCEDURAL_OPTIMIZATION_RELEASE TRUE)
  set_target_properties(onnxruntime_pybind11_state PROPERTIES INTERPROCEDURAL_OPTIMIZATION_RELWITHDEBINFO TRUE)
  set_target_properties(onnxruntime_pybind11_state PROPERTIES INTERPROCEDURAL_OPTIMIZATION_MINSIZEREL TRUE)
endif()
if (MSVC)
  set_target_properties(onnxruntime_pybind11_state PROPERTIES SUFFIX ".pyd")
else()
  set_target_properties(onnxruntime_pybind11_state PROPERTIES SUFFIX ".so")
endif()

# Generate version_info.py in Windows build.
# Has to be done before onnxruntime_python_srcs is set.
if (WIN32)
  set(VERSION_INFO_FILE "${ONNXRUNTIME_ROOT}/python/version_info.py")

  if (onnxruntime_USE_CUDA)
    file(WRITE "${VERSION_INFO_FILE}" "use_cuda = True\n")
    if(onnxruntime_CUDNN_HOME)
      file(GLOB CUDNN_DLL_PATH "${onnxruntime_CUDNN_HOME}/bin/cudnn64_*.dll")
      if (NOT CUDNN_DLL_PATH)
        message(FATAL_ERROR "cuDNN not found in ${onnxruntime_CUDNN_HOME}")
      endif()
    else()
      file(GLOB CUDNN_DLL_PATH "${onnxruntime_CUDA_HOME}/bin/cudnn64_*.dll")
      if (NOT CUDNN_DLL_PATH)
        message(FATAL_ERROR "cuDNN not found in ${onnxruntime_CUDA_HOME}")
      endif()
    endif()
    get_filename_component(CUDNN_DLL_NAME ${CUDNN_DLL_PATH} NAME_WE)
    string(REPLACE "cudnn64_" "" CUDNN_VERSION "${CUDNN_DLL_NAME}")

    file(APPEND "${VERSION_INFO_FILE}"
      "cuda_version = \"${onnxruntime_CUDA_VERSION}\"\n"
      "cudnn_version = \"${CUDNN_VERSION}\"\n"
    )
  else()
    file(WRITE "${VERSION_INFO_FILE}" "use_cuda = False\n")
  endif()

  if ("${MSVC_TOOLSET_VERSION}" STREQUAL "142")
    file(APPEND "${VERSION_INFO_FILE}" "vs2019 = True\n")
  else()
    file(APPEND "${VERSION_INFO_FILE}" "vs2019 = False\n")
  endif()
endif()

file(GLOB onnxruntime_backend_srcs CONFIGURE_DEPENDS
    "${ONNXRUNTIME_ROOT}/python/backend/*.py"
)

if (onnxruntime_ENABLE_TRAINING)
  file(GLOB onnxruntime_python_srcs CONFIGURE_DEPENDS
    "${ONNXRUNTIME_ROOT}/python/*.py"
    "${ORTTRAINING_SOURCE_DIR}/python/*.py"
  )
else()
  file(GLOB onnxruntime_python_srcs CONFIGURE_DEPENDS
    "${ONNXRUNTIME_ROOT}/python/*.py"
  )
endif()

# Generate _pybind_state.py from _pybind_state.py.in replacing macros with either setdlopenflags or ""
if (onnxruntime_ENABLE_EXTERNAL_CUSTOM_OP_SCHEMAS)
  set(ONNXRUNTIME_SETDLOPENFLAGS_GLOBAL "sys.setdlopenflags(os.RTLD_GLOBAL|os.RTLD_NOW|os.RTLD_DEEPBIND)")
  set(ONNXRUNTIME_SETDLOPENFLAGS_LOCAL  "sys.setdlopenflags(os.RTLD_LOCAL|os.RTLD_NOW|os.RTLD_DEEPBIND)")
else()
  set(ONNXRUNTIME_SETDLOPENFLAGS_GLOBAL "")
  set(ONNXRUNTIME_SETDLOPENFLAGS_LOCAL  "")
endif()

if (onnxruntime_ENABLE_LAZY_TENSOR)
  # Import torch so that onnxruntime's pybind can see its DLLs.
  set(ONNXRUNTIME_IMPORT_PYTORCH_TO_RESOLVE_DLLS "import torch")
else()
  set(ONNXRUNTIME_IMPORT_PYTORCH_TO_RESOLVE_DLLS "")
endif()

configure_file(${ONNXRUNTIME_ROOT}/python/_pybind_state.py.in
               ${CMAKE_BINARY_DIR}/onnxruntime/capi/_pybind_state.py)

if (onnxruntime_ENABLE_TRAINING)
  file(GLOB onnxruntime_python_capi_training_srcs CONFIGURE_DEPENDS
    "${ORTTRAINING_SOURCE_DIR}/python/deprecated/*.py"
  )
  file(GLOB onnxruntime_python_root_srcs CONFIGURE_DEPENDS
    "${ORTTRAINING_SOURCE_DIR}/python/training/*.py"
  )
  file(GLOB onnxruntime_python_amp_srcs CONFIGURE_DEPENDS
    "${ORTTRAINING_SOURCE_DIR}/python/training/amp/*.py"
  )
  file(GLOB onnxruntime_python_experimental_srcs CONFIGURE_DEPENDS
    "${ORTTRAINING_SOURCE_DIR}/python/training/experimental/*.py"
  )
  file(GLOB onnxruntime_python_gradient_graph_srcs CONFIGURE_DEPENDS
    "${ORTTRAINING_SOURCE_DIR}/python/training/experimental/gradient_graph/*.py"
  )
  file(GLOB onnxruntime_python_optim_srcs CONFIGURE_DEPENDS
    "${ORTTRAINING_SOURCE_DIR}/python/training/optim/*.py"
  )
  file(GLOB onnxruntime_python_torchdynamo_srcs CONFIGURE_DEPENDS
    "${ORTTRAINING_SOURCE_DIR}/python/training/torchdynamo/*.py"
  )
  file(GLOB onnxruntime_python_ortmodule_srcs CONFIGURE_DEPENDS
    "${ORTTRAINING_SOURCE_DIR}/python/training/ortmodule/*.py"
  )
  file(GLOB onnxruntime_python_ortmodule_experimental_srcs CONFIGURE_DEPENDS
    "${ORTTRAINING_SOURCE_DIR}/python/training/ortmodule/experimental/*.py"
  )
  file(GLOB onnxruntime_python_ortmodule_experimental_json_config_srcs CONFIGURE_DEPENDS
    "${ORTTRAINING_SOURCE_DIR}/python/training/ortmodule/experimental/json_config/*.py"
  )
  file(GLOB onnxruntime_python_ortmodule_experimental_hierarchical_srcs CONFIGURE_DEPENDS
    "${ORTTRAINING_SOURCE_DIR}/python/training/ortmodule/experimental/hierarchical_ortmodule/*.py"
  )
  file(GLOB onnxruntime_python_ortmodule_torch_cpp_ext_srcs CONFIGURE_DEPENDS
    "${ORTTRAINING_SOURCE_DIR}/python/training/ortmodule/torch_cpp_extensions/*.py"
  )
  file(GLOB onnxruntime_python_ortmodule_torch_cpp_ext_aten_op_executor_srcs CONFIGURE_DEPENDS
    "${ONNXRUNTIME_ROOT}/python/torch_cpp_extensions/aten_op_executor/*"
  )
  file(GLOB onnxruntime_python_ortmodule_torch_cpp_ext_torch_interop_utils_srcs CONFIGURE_DEPENDS
    "${ORTTRAINING_SOURCE_DIR}/python/training/ortmodule/torch_cpp_extensions/cpu/torch_interop_utils/*"
  )
  file(GLOB onnxruntime_python_ortmodule_torch_cpp_ext_torch_gpu_allocator_srcs CONFIGURE_DEPENDS
    "${ORTTRAINING_SOURCE_DIR}/python/training/ortmodule/torch_cpp_extensions/cuda/torch_gpu_allocator/*"
  )
  file(GLOB onnxruntime_python_ortmodule_torch_cpp_ext_fused_ops_srcs CONFIGURE_DEPENDS
    "${ORTTRAINING_SOURCE_DIR}/python/training/ortmodule/torch_cpp_extensions/cuda/fused_ops/*"
  )
  file(GLOB onnxruntime_python_utils_data_srcs CONFIGURE_DEPENDS
  "${ORTTRAINING_SOURCE_DIR}/python/training/utils/data/*"
  )
  if (onnxruntime_ENABLE_TRAINING_APIS)
    file(GLOB onnxruntime_python_onnxblock_srcs CONFIGURE_DEPENDS
    "${ORTTRAINING_SOURCE_DIR}/python/training/onnxblock/*"
    )
    file(GLOB onnxruntime_python_onnxblock_loss_srcs CONFIGURE_DEPENDS
    "${ORTTRAINING_SOURCE_DIR}/python/training/onnxblock/loss/*"
    )
    file(GLOB onnxruntime_python_api_srcs CONFIGURE_DEPENDS
    "${ORTTRAINING_SOURCE_DIR}/python/training/api/*"
    )
    file(GLOB onnxruntime_python_onnxblock_optim_srcs CONFIGURE_DEPENDS
    "${ORTTRAINING_SOURCE_DIR}/python/training/onnxblock/optim/*"
    )
  endif()
else()
  file(GLOB onnxruntime_python_capi_training_srcs CONFIGURE_DEPENDS
    "${ONNXRUNTIME_ROOT}/python/training/*.py"
  )
endif()

if (onnxruntime_BUILD_UNIT_TESTS)
  file(GLOB onnxruntime_python_test_srcs CONFIGURE_DEPENDS
      "${ONNXRUNTIME_ROOT}/test/python/*.py"
      "${ORTTRAINING_SOURCE_DIR}/test/python/*.py"
      "${ORTTRAINING_SOURCE_DIR}/test/python/*.json"
  )
  file(GLOB onnxruntime_python_quantization_test_srcs CONFIGURE_DEPENDS
      "${ONNXRUNTIME_ROOT}/test/python/quantization/*.py"
  )
  file(GLOB onnxruntime_python_transformers_test_srcs CONFIGURE_DEPENDS
      "${ONNXRUNTIME_ROOT}/test/python/transformers/*.py"
  )
  file(GLOB onnxruntime_python_transformers_testdata_srcs CONFIGURE_DEPENDS
      "${ONNXRUNTIME_ROOT}/test/python/transformers/test_data/models/*.onnx"
  )
endif()

file(GLOB onnxruntime_python_tools_srcs CONFIGURE_DEPENDS
    "${ONNXRUNTIME_ROOT}/python/tools/*.py"
)
file(GLOB onnxruntime_python_quantization_src CONFIGURE_DEPENDS
    "${ONNXRUNTIME_ROOT}/python/tools/quantization/*.py"
)
file(GLOB onnxruntime_python_quantization_operators_src CONFIGURE_DEPENDS
    "${ONNXRUNTIME_ROOT}/python/tools/quantization/operators/*.py"
)
file(GLOB onnxruntime_python_quantization_cal_table_flatbuffers_src CONFIGURE_DEPENDS
    "${ONNXRUNTIME_ROOT}/python/tools/quantization/CalTableFlatBuffers/*.py"
)
file(GLOB onnxruntime_python_transformers_src CONFIGURE_DEPENDS
    "${ONNXRUNTIME_ROOT}/python/tools/transformers/*.py"
)
file(GLOB onnxruntime_python_transformers_models_bart_src CONFIGURE_DEPENDS
    "${ONNXRUNTIME_ROOT}/python/tools/transformers/models/bart/*.py"
)
file(GLOB onnxruntime_python_transformers_models_bert_src CONFIGURE_DEPENDS
    "${ONNXRUNTIME_ROOT}/python/tools/transformers/models/bert/*.py"
)
file(GLOB onnxruntime_python_transformers_models_gpt2_src CONFIGURE_DEPENDS
    "${ONNXRUNTIME_ROOT}/python/tools/transformers/models/gpt2/*.py"
)
file(GLOB onnxruntime_python_transformers_models_longformer_src CONFIGURE_DEPENDS
    "${ONNXRUNTIME_ROOT}/python/tools/transformers/models/longformer/*.py"
)
file(GLOB onnxruntime_python_transformers_models_stable_diffusion_src CONFIGURE_DEPENDS
    "${ONNXRUNTIME_ROOT}/python/tools/transformers/models/stable_diffusion/*.py"
)
file(GLOB onnxruntime_python_transformers_models_t5_src CONFIGURE_DEPENDS
    "${ONNXRUNTIME_ROOT}/python/tools/transformers/models/t5/*.py"
)
file(GLOB onnxruntime_python_datasets_srcs CONFIGURE_DEPENDS
    "${ONNXRUNTIME_ROOT}/python/datasets/*.py"
)
file(GLOB onnxruntime_python_datasets_data CONFIGURE_DEPENDS
    "${ONNXRUNTIME_ROOT}/python/datasets/*.pb"
    "${ONNXRUNTIME_ROOT}/python/datasets/*.onnx"
)

# ORT Mobile helpers to convert ONNX model to ORT format, analyze model for suitability in mobile scenarios,
# and assist with export from PyTorch.
set(onnxruntime_mobile_util_srcs
    ${REPO_ROOT}/tools/python/util/check_onnx_model_mobile_usability.py
    ${REPO_ROOT}/tools/python/util/convert_onnx_models_to_ort.py
    ${REPO_ROOT}/tools/python/util/file_utils.py
    ${REPO_ROOT}/tools/python/util/logger.py
    ${REPO_ROOT}/tools/python/util/make_dynamic_shape_fixed.py
    ${REPO_ROOT}/tools/python/util/onnx_model_utils.py
    ${REPO_ROOT}/tools/python/util/optimize_onnx_model.py
    ${REPO_ROOT}/tools/python/util/pytorch_export_helpers.py
    ${REPO_ROOT}/tools/python/util/reduced_build_config_parser.py
    ${REPO_ROOT}/tools/python/util/update_onnx_opset.py
)
file(GLOB onnxruntime_ort_format_model_srcs CONFIGURE_DEPENDS
    ${REPO_ROOT}/tools/python/util/ort_format_model/*.py
)
file(GLOB onnxruntime_mobile_helpers_srcs CONFIGURE_DEPENDS
    ${REPO_ROOT}/tools/python/util/mobile_helpers/*.py
    ${REPO_ROOT}/tools/ci_build/github/android/mobile_package.required_operators.config
    ${REPO_ROOT}/tools/ci_build/github/android/nnapi_supported_ops.md
    ${REPO_ROOT}/tools/ci_build/github/apple/coreml_supported_ops.md
)
file(GLOB onnxruntime_qdq_helper_srcs CONFIGURE_DEPENDS
    ${REPO_ROOT}/tools/python/util/qdq_helpers/*.py
)

set(build_output_target onnxruntime_common)
if(NOT onnxruntime_ENABLE_STATIC_ANALYSIS)
add_custom_command(
  TARGET onnxruntime_pybind11_state POST_BUILD
  COMMAND ${CMAKE_COMMAND} -E make_directory $<TARGET_FILE_DIR:${build_output_target}>/onnxruntime/backend
  COMMAND ${CMAKE_COMMAND} -E make_directory $<TARGET_FILE_DIR:${build_output_target}>/onnxruntime/capi
  COMMAND ${CMAKE_COMMAND} -E make_directory $<TARGET_FILE_DIR:${build_output_target}>/onnxruntime/capi/training
  COMMAND ${CMAKE_COMMAND} -E make_directory $<TARGET_FILE_DIR:${build_output_target}>/onnxruntime/datasets
  COMMAND ${CMAKE_COMMAND} -E make_directory $<TARGET_FILE_DIR:${build_output_target}>/onnxruntime/tools
  COMMAND ${CMAKE_COMMAND} -E make_directory $<TARGET_FILE_DIR:${build_output_target}>/onnxruntime/tools/mobile_helpers
  COMMAND ${CMAKE_COMMAND} -E make_directory $<TARGET_FILE_DIR:${build_output_target}>/onnxruntime/tools/qdq_helpers
  COMMAND ${CMAKE_COMMAND} -E make_directory $<TARGET_FILE_DIR:${build_output_target}>/onnxruntime/tools/ort_format_model
  COMMAND ${CMAKE_COMMAND} -E make_directory $<TARGET_FILE_DIR:${build_output_target}>/onnxruntime/tools/ort_format_model/ort_flatbuffers_py
  COMMAND ${CMAKE_COMMAND} -E make_directory $<TARGET_FILE_DIR:${build_output_target}>/onnxruntime/transformers
  COMMAND ${CMAKE_COMMAND} -E make_directory $<TARGET_FILE_DIR:${build_output_target}>/onnxruntime/transformers/models
  COMMAND ${CMAKE_COMMAND} -E make_directory $<TARGET_FILE_DIR:${build_output_target}>/onnxruntime/transformers/models/bart
  COMMAND ${CMAKE_COMMAND} -E make_directory $<TARGET_FILE_DIR:${build_output_target}>/onnxruntime/transformers/models/bert
  COMMAND ${CMAKE_COMMAND} -E make_directory $<TARGET_FILE_DIR:${build_output_target}>/onnxruntime/transformers/models/gpt2
  COMMAND ${CMAKE_COMMAND} -E make_directory $<TARGET_FILE_DIR:${build_output_target}>/onnxruntime/transformers/models/longformer
  COMMAND ${CMAKE_COMMAND} -E make_directory $<TARGET_FILE_DIR:${build_output_target}>/onnxruntime/transformers/models/stable_diffusion
  COMMAND ${CMAKE_COMMAND} -E make_directory $<TARGET_FILE_DIR:${build_output_target}>/onnxruntime/transformers/models/t5
  COMMAND ${CMAKE_COMMAND} -E make_directory $<TARGET_FILE_DIR:${build_output_target}>/onnxruntime/quantization
  COMMAND ${CMAKE_COMMAND} -E make_directory $<TARGET_FILE_DIR:${build_output_target}>/onnxruntime/quantization/operators
  COMMAND ${CMAKE_COMMAND} -E make_directory $<TARGET_FILE_DIR:${build_output_target}>/onnxruntime/quantization/CalTableFlatBuffers
  COMMAND ${CMAKE_COMMAND} -E make_directory $<TARGET_FILE_DIR:${build_output_target}>/quantization
  COMMAND ${CMAKE_COMMAND} -E make_directory $<TARGET_FILE_DIR:${build_output_target}>/transformers
  COMMAND ${CMAKE_COMMAND} -E make_directory $<TARGET_FILE_DIR:${build_output_target}>/transformers/test_data/models
  COMMAND ${CMAKE_COMMAND} -E make_directory $<TARGET_FILE_DIR:${build_output_target}>/eager_test
  COMMAND ${CMAKE_COMMAND} -E copy
      ${ONNXRUNTIME_ROOT}/__init__.py
      $<TARGET_FILE_DIR:${build_output_target}>/onnxruntime/
  COMMAND ${CMAKE_COMMAND} -E copy
      ${REPO_ROOT}/ThirdPartyNotices.txt
      $<TARGET_FILE_DIR:${build_output_target}>/onnxruntime/
  COMMAND ${CMAKE_COMMAND} -E copy
      ${REPO_ROOT}/docs/Privacy.md
      $<TARGET_FILE_DIR:${build_output_target}>/onnxruntime/
  COMMAND ${CMAKE_COMMAND} -E copy
      ${REPO_ROOT}/LICENSE
      $<TARGET_FILE_DIR:${build_output_target}>/onnxruntime/
  COMMAND ${CMAKE_COMMAND} -E copy
      ${onnxruntime_backend_srcs}
      $<TARGET_FILE_DIR:${build_output_target}>/onnxruntime/backend/
  COMMAND ${CMAKE_COMMAND} -E copy
      ${onnxruntime_python_srcs}
      $<TARGET_FILE_DIR:${build_output_target}>/onnxruntime/capi/
  COMMAND ${CMAKE_COMMAND} -E copy_if_different
      ${CMAKE_BINARY_DIR}/onnxruntime/capi/_pybind_state.py
      $<TARGET_FILE_DIR:${build_output_target}>/onnxruntime/capi/
  COMMAND ${CMAKE_COMMAND} -E copy
      ${onnxruntime_python_capi_training_srcs}
      $<TARGET_FILE_DIR:${build_output_target}>/onnxruntime/capi/training/
  COMMAND ${CMAKE_COMMAND} -E copy
      $<TARGET_FILE:onnxruntime_pybind11_state>
      $<TARGET_FILE_DIR:${build_output_target}>/onnxruntime/capi/
  COMMAND ${CMAKE_COMMAND} -E copy
      ${onnxruntime_python_datasets_srcs}
      $<TARGET_FILE_DIR:${build_output_target}>/onnxruntime/datasets/
  COMMAND ${CMAKE_COMMAND} -E copy
      ${onnxruntime_python_datasets_data}
      $<TARGET_FILE_DIR:${build_output_target}>/onnxruntime/datasets/
  COMMAND ${CMAKE_COMMAND} -E copy
      ${onnxruntime_python_tools_srcs}
      $<TARGET_FILE_DIR:${build_output_target}>/onnxruntime/tools/
  COMMAND ${CMAKE_COMMAND} -E copy
      ${onnxruntime_mobile_util_srcs}
      $<TARGET_FILE_DIR:${build_output_target}>/onnxruntime/tools/
  # append the /tools/python/utils imports to the __init__.py that came from /onnxruntime/tools.
  # we're aggregating scripts from two different locations, and only include selected functionality from
  # /tools/python/util. due to that we take the full __init__.py from /onnxruntime/tools and append
  # the required content from /tools/python/util/__init__append.py.
  COMMAND ${CMAKE_COMMAND} -E cat
      ${REPO_ROOT}/tools/python/util/__init__append.py >>
      $<TARGET_FILE_DIR:${build_output_target}>/onnxruntime/tools/__init__.py
  COMMAND ${CMAKE_COMMAND} -E copy
      ${onnxruntime_qdq_helper_srcs}
      $<TARGET_FILE_DIR:${build_output_target}>/onnxruntime/tools/qdq_helpers/
  COMMAND ${CMAKE_COMMAND} -E copy
      ${onnxruntime_mobile_helpers_srcs}
      $<TARGET_FILE_DIR:${build_output_target}>/onnxruntime/tools/mobile_helpers/
  COMMAND ${CMAKE_COMMAND} -E copy
      ${onnxruntime_ort_format_model_srcs}
      $<TARGET_FILE_DIR:${build_output_target}>/onnxruntime/tools/ort_format_model/
  COMMAND ${CMAKE_COMMAND} -E copy_directory
      ${ONNXRUNTIME_ROOT}/core/flatbuffers/ort_flatbuffers_py
      $<TARGET_FILE_DIR:${build_output_target}>/onnxruntime/tools/ort_format_model/ort_flatbuffers_py
  COMMAND ${CMAKE_COMMAND} -E copy
      ${onnxruntime_python_quantization_src}
      $<TARGET_FILE_DIR:${build_output_target}>/onnxruntime/quantization/
  COMMAND ${CMAKE_COMMAND} -E copy
      ${onnxruntime_python_quantization_operators_src}
      $<TARGET_FILE_DIR:${build_output_target}>/onnxruntime/quantization/operators/
  COMMAND ${CMAKE_COMMAND} -E copy
      ${onnxruntime_python_quantization_cal_table_flatbuffers_src}
      $<TARGET_FILE_DIR:${build_output_target}>/onnxruntime/quantization/CalTableFlatBuffers/
  COMMAND ${CMAKE_COMMAND} -E copy
      ${onnxruntime_python_transformers_src}
      $<TARGET_FILE_DIR:${build_output_target}>/onnxruntime/transformers/
  COMMAND ${CMAKE_COMMAND} -E copy
      ${onnxruntime_python_transformers_models_bart_src}
      $<TARGET_FILE_DIR:${build_output_target}>/onnxruntime/transformers/models/bart/
  COMMAND ${CMAKE_COMMAND} -E copy
      ${onnxruntime_python_transformers_models_bert_src}
      $<TARGET_FILE_DIR:${build_output_target}>/onnxruntime/transformers/models/bert/
  COMMAND ${CMAKE_COMMAND} -E copy
      ${onnxruntime_python_transformers_models_gpt2_src}
      $<TARGET_FILE_DIR:${build_output_target}>/onnxruntime/transformers/models/gpt2/
  COMMAND ${CMAKE_COMMAND} -E copy
      ${onnxruntime_python_transformers_models_longformer_src}
      $<TARGET_FILE_DIR:${build_output_target}>/onnxruntime/transformers/models/longformer/
  COMMAND ${CMAKE_COMMAND} -E copy
      ${onnxruntime_python_transformers_models_stable_diffusion_src}
      $<TARGET_FILE_DIR:${build_output_target}>/onnxruntime/transformers/models/stable_diffusion/
  COMMAND ${CMAKE_COMMAND} -E copy
      ${onnxruntime_python_transformers_models_t5_src}
      $<TARGET_FILE_DIR:${build_output_target}>/onnxruntime/transformers/models/t5/
  COMMAND ${CMAKE_COMMAND} -E copy
      ${REPO_ROOT}/VERSION_NUMBER
      $<TARGET_FILE_DIR:${build_output_target}>
)

if (onnxruntime_ENABLE_EXTERNAL_CUSTOM_OP_SCHEMAS)
  add_custom_command(
    TARGET onnxruntime_pybind11_state POST_BUILD
    COMMAND ${CMAKE_COMMAND} -E make_directory $<TARGET_FILE_DIR:${build_output_target}>/onnxruntime/external/include/
    COMMAND ${CMAKE_COMMAND} -E create_symlink
        $<TARGET_FILE_DIR:${build_output_target}>/include/google
        $<TARGET_FILE_DIR:${build_output_target}>/onnxruntime/external/include/google
    COMMAND ${CMAKE_COMMAND} -E create_symlink
        $<TARGET_FILE_DIR:${build_output_target}>/external/onnx/onnx
        $<TARGET_FILE_DIR:${build_output_target}>/onnxruntime/external/include/onnx
    COMMAND ${CMAKE_COMMAND} -E copy_directory
        ${ORTTRAINING_ROOT}/orttraining/test/external_custom_ops
        $<TARGET_FILE_DIR:${build_output_target}>/external_custom_ops
    )
endif()

if (NOT onnxruntime_MINIMAL_BUILD AND NOT onnxruntime_EXTENDED_MINIMAL_BUILD
                                  AND NOT ${CMAKE_SYSTEM_NAME} MATCHES "Darwin|iOS"
                                  AND NOT (CMAKE_SYSTEM_NAME STREQUAL "Android")
                                  AND NOT onnxruntime_USE_ROCM
				  AND NOT onnxruntime_BUILD_WEBASSEMBLY)
  add_custom_command(
    TARGET onnxruntime_pybind11_state POST_BUILD
    COMMAND ${CMAKE_COMMAND} -E copy
      $<TARGET_FILE:onnxruntime_providers_shared>
      $<TARGET_FILE_DIR:${build_output_target}>/onnxruntime/capi/
  )
endif()

if (onnxruntime_BUILD_UNIT_TESTS)
  add_custom_command(
    TARGET onnxruntime_pybind11_state POST_BUILD
    COMMAND ${CMAKE_COMMAND} -E copy
        ${onnxruntime_python_test_srcs}
        $<TARGET_FILE_DIR:${build_output_target}>
    COMMAND ${CMAKE_COMMAND} -E copy
        ${onnxruntime_python_quantization_test_srcs}
        $<TARGET_FILE_DIR:${build_output_target}>/quantization/
    COMMAND ${CMAKE_COMMAND} -E copy
        ${onnxruntime_python_transformers_test_srcs}
        $<TARGET_FILE_DIR:${build_output_target}>/transformers/
    COMMAND ${CMAKE_COMMAND} -E copy
        ${onnxruntime_python_transformers_testdata_srcs}
        $<TARGET_FILE_DIR:${build_output_target}>/transformers/test_data/models/
  )
endif()

if (onnxruntime_BUILD_UNIT_TESTS AND onnxruntime_ENABLE_EAGER_MODE)
  file(GLOB onnxruntime_eager_test_srcs CONFIGURE_DEPENDS
      "${ORTTRAINING_ROOT}/orttraining/eager/test/*.py"
  )
  add_custom_command(
    TARGET onnxruntime_pybind11_state POST_BUILD
    COMMAND ${CMAKE_COMMAND} -E copy
        ${onnxruntime_eager_test_srcs}
        $<TARGET_FILE_DIR:${build_output_target}>/eager_test/
  )
endif()

if (onnxruntime_ENABLE_TRAINING)
  add_custom_command(
    TARGET onnxruntime_pybind11_state POST_BUILD
    COMMAND ${CMAKE_COMMAND} -E make_directory $<TARGET_FILE_DIR:${build_output_target}>/onnxruntime/training
    COMMAND ${CMAKE_COMMAND} -E make_directory $<TARGET_FILE_DIR:${build_output_target}>/onnxruntime/training/amp
    COMMAND ${CMAKE_COMMAND} -E make_directory $<TARGET_FILE_DIR:${build_output_target}>/onnxruntime/training/experimental
    COMMAND ${CMAKE_COMMAND} -E make_directory $<TARGET_FILE_DIR:${build_output_target}>/onnxruntime/training/experimental/gradient_graph
    COMMAND ${CMAKE_COMMAND} -E make_directory $<TARGET_FILE_DIR:${build_output_target}>/onnxruntime/training/optim
    COMMAND ${CMAKE_COMMAND} -E make_directory $<TARGET_FILE_DIR:${build_output_target}>/onnxruntime/training/torchdynamo
    COMMAND ${CMAKE_COMMAND} -E make_directory $<TARGET_FILE_DIR:${build_output_target}>/onnxruntime/training/ortmodule
    COMMAND ${CMAKE_COMMAND} -E make_directory $<TARGET_FILE_DIR:${build_output_target}>/onnxruntime/training/ortmodule/experimental
    COMMAND ${CMAKE_COMMAND} -E make_directory $<TARGET_FILE_DIR:${build_output_target}>/onnxruntime/training/ortmodule/experimental/json_config
    COMMAND ${CMAKE_COMMAND} -E make_directory $<TARGET_FILE_DIR:${build_output_target}>/onnxruntime/training/ortmodule/experimental/hierarchical_ortmodule
    COMMAND ${CMAKE_COMMAND} -E make_directory $<TARGET_FILE_DIR:${build_output_target}>/onnxruntime/training/ortmodule/torch_cpp_extensions
    COMMAND ${CMAKE_COMMAND} -E make_directory $<TARGET_FILE_DIR:${build_output_target}>/onnxruntime/training/ortmodule/torch_cpp_extensions/cpu/aten_op_executor
    COMMAND ${CMAKE_COMMAND} -E make_directory $<TARGET_FILE_DIR:${build_output_target}>/onnxruntime/training/ortmodule/torch_cpp_extensions/cpu/torch_interop_utils
    COMMAND ${CMAKE_COMMAND} -E make_directory $<TARGET_FILE_DIR:${build_output_target}>/onnxruntime/training/ortmodule/torch_cpp_extensions/cuda/torch_gpu_allocator
    COMMAND ${CMAKE_COMMAND} -E make_directory $<TARGET_FILE_DIR:${build_output_target}>/onnxruntime/training/ortmodule/torch_cpp_extensions/cuda/fused_ops
    COMMAND ${CMAKE_COMMAND} -E make_directory $<TARGET_FILE_DIR:${build_output_target}>/onnxruntime/training/utils/data/
    COMMAND ${CMAKE_COMMAND} -E copy
        ${onnxruntime_python_capi_training_srcs}
        $<TARGET_FILE_DIR:${build_output_target}>/onnxruntime/capi/training/
    COMMAND ${CMAKE_COMMAND} -E copy
        ${onnxruntime_python_root_srcs}
        $<TARGET_FILE_DIR:${build_output_target}>/onnxruntime/training/
    COMMAND ${CMAKE_COMMAND} -E copy
        ${onnxruntime_python_amp_srcs}
        $<TARGET_FILE_DIR:${build_output_target}>/onnxruntime/training/amp/
    COMMAND ${CMAKE_COMMAND} -E copy
        ${onnxruntime_python_experimental_srcs}
        $<TARGET_FILE_DIR:${build_output_target}>/onnxruntime/training/experimental/
    COMMAND ${CMAKE_COMMAND} -E copy
        ${onnxruntime_python_gradient_graph_srcs}
        $<TARGET_FILE_DIR:${build_output_target}>/onnxruntime/training/experimental/gradient_graph/
    COMMAND ${CMAKE_COMMAND} -E copy
        ${onnxruntime_python_optim_srcs}
        $<TARGET_FILE_DIR:${build_output_target}>/onnxruntime/training/optim/
    COMMAND ${CMAKE_COMMAND} -E copy
        ${onnxruntime_python_torchdynamo_srcs}
        $<TARGET_FILE_DIR:${build_output_target}>/onnxruntime/training/torchdynamo/
    COMMAND ${CMAKE_COMMAND} -E copy
        ${onnxruntime_python_ortmodule_srcs}
        $<TARGET_FILE_DIR:${build_output_target}>/onnxruntime/training/ortmodule/
    COMMAND ${CMAKE_COMMAND} -E copy
        ${onnxruntime_python_ortmodule_experimental_srcs}
        $<TARGET_FILE_DIR:${build_output_target}>/onnxruntime/training/ortmodule/experimental/
    COMMAND ${CMAKE_COMMAND} -E copy
        ${onnxruntime_python_ortmodule_experimental_json_config_srcs}
        $<TARGET_FILE_DIR:${build_output_target}>/onnxruntime/training/ortmodule/experimental/json_config/
    COMMAND ${CMAKE_COMMAND} -E copy
        ${onnxruntime_python_ortmodule_experimental_hierarchical_srcs}
        $<TARGET_FILE_DIR:${build_output_target}>/onnxruntime/training/ortmodule/experimental/hierarchical_ortmodule/
    COMMAND ${CMAKE_COMMAND} -E copy
        ${onnxruntime_python_ortmodule_torch_cpp_ext_srcs}
        $<TARGET_FILE_DIR:${build_output_target}>/onnxruntime/training/ortmodule/torch_cpp_extensions/
    COMMAND ${CMAKE_COMMAND} -E copy
        ${onnxruntime_python_ortmodule_torch_cpp_ext_aten_op_executor_srcs}
        $<TARGET_FILE_DIR:${build_output_target}>/onnxruntime/training/ortmodule/torch_cpp_extensions/cpu/aten_op_executor/
    COMMAND ${CMAKE_COMMAND} -E copy
        ${onnxruntime_python_ortmodule_torch_cpp_ext_torch_interop_utils_srcs}
        $<TARGET_FILE_DIR:${build_output_target}>/onnxruntime/training/ortmodule/torch_cpp_extensions/cpu/torch_interop_utils/
    COMMAND ${CMAKE_COMMAND} -E copy
        ${onnxruntime_python_ortmodule_torch_cpp_ext_torch_gpu_allocator_srcs}
        $<TARGET_FILE_DIR:${build_output_target}>/onnxruntime/training/ortmodule/torch_cpp_extensions/cuda/torch_gpu_allocator/
    COMMAND ${CMAKE_COMMAND} -E copy
        ${onnxruntime_python_ortmodule_torch_cpp_ext_fused_ops_srcs}
        $<TARGET_FILE_DIR:${build_output_target}>/onnxruntime/training/ortmodule/torch_cpp_extensions/cuda/fused_ops/
    COMMAND ${CMAKE_COMMAND} -E copy
        ${onnxruntime_python_utils_data_srcs}
        $<TARGET_FILE_DIR:${build_output_target}>/onnxruntime/training/utils/data/
  )
  if (onnxruntime_ENABLE_TRAINING_APIS)
    add_custom_command(
      TARGET onnxruntime_pybind11_state POST_BUILD
      COMMAND ${CMAKE_COMMAND} -E make_directory $<TARGET_FILE_DIR:${build_output_target}>/onnxruntime/training/onnxblock
      COMMAND ${CMAKE_COMMAND} -E make_directory $<TARGET_FILE_DIR:${build_output_target}>/onnxruntime/training/onnxblock/loss
      COMMAND ${CMAKE_COMMAND} -E make_directory $<TARGET_FILE_DIR:${build_output_target}>/onnxruntime/training/onnxblock/optim
      COMMAND ${CMAKE_COMMAND} -E make_directory $<TARGET_FILE_DIR:${build_output_target}>/onnxruntime/training/api
      COMMAND ${CMAKE_COMMAND} -E copy
        ${onnxruntime_python_onnxblock_srcs}
        $<TARGET_FILE_DIR:${build_output_target}>/onnxruntime/training/onnxblock/
      COMMAND ${CMAKE_COMMAND} -E copy
        ${onnxruntime_python_onnxblock_loss_srcs}
        $<TARGET_FILE_DIR:${build_output_target}>/onnxruntime/training/onnxblock/loss/
      COMMAND ${CMAKE_COMMAND} -E copy
        ${onnxruntime_python_onnxblock_optim_srcs}
        $<TARGET_FILE_DIR:${build_output_target}>/onnxruntime/training/onnxblock/optim/
      COMMAND ${CMAKE_COMMAND} -E copy
        ${onnxruntime_python_api_srcs}
        $<TARGET_FILE_DIR:${build_output_target}>/onnxruntime/training/api/

    )
  endif()
endif()

if (onnxruntime_USE_DNNL)
  add_custom_command(
    TARGET onnxruntime_pybind11_state POST_BUILD
    COMMAND ${CMAKE_COMMAND} -E copy
        ${DNNL_DLL_PATH} $<TARGET_FILE:onnxruntime_providers_dnnl>
        $<TARGET_FILE:onnxruntime_providers_shared>
        $<TARGET_FILE_DIR:${build_output_target}>/onnxruntime/capi/
  )
endif()

if (onnxruntime_USE_TENSORRT)
  add_custom_command(
    TARGET onnxruntime_pybind11_state POST_BUILD
    COMMAND ${CMAKE_COMMAND} -E copy
        $<TARGET_FILE:onnxruntime_providers_tensorrt>
        $<TARGET_FILE:onnxruntime_providers_shared>
        $<TARGET_FILE_DIR:${build_output_target}>/onnxruntime/capi/
  )
endif()

if (onnxruntime_USE_MIGRAPHX)
  add_custom_command(
    TARGET onnxruntime_pybind11_state POST_BUILD
    COMMAND ${CMAKE_COMMAND} -E copy
        $<TARGET_FILE:onnxruntime_providers_migraphx>
        $<TARGET_FILE:onnxruntime_providers_shared>
        $<TARGET_FILE_DIR:${build_output_target}>/onnxruntime/capi/
  )
endif()

if (onnxruntime_USE_OPENVINO)
    add_custom_command(
      TARGET onnxruntime_pybind11_state POST_BUILD
      COMMAND ${CMAKE_COMMAND} -E copy
          $<TARGET_FILE:onnxruntime_providers_openvino>
          $<TARGET_FILE:onnxruntime_providers_shared>
          $<TARGET_FILE_DIR:${build_output_target}>/onnxruntime/capi/
    )
endif()

if (DEFINED ENV{OPENVINO_MANYLINUX})
    file(GLOB onnxruntime_python_openvino_python_srcs CONFIGURE_DEPENDS
        "${ONNXRUNTIME_ROOT}/core/providers/openvino/scripts/*"
    )

    add_custom_command(
      TARGET onnxruntime_pybind11_state POST_BUILD
      COMMAND ${CMAKE_COMMAND} -E copy
          ${onnxruntime_python_openvino_python_srcs}
          $<TARGET_FILE_DIR:${build_output_target}>/onnxruntime/capi/
    )
endif()

if (onnxruntime_USE_CUDA)
    add_custom_command(
      TARGET onnxruntime_pybind11_state POST_BUILD
      COMMAND ${CMAKE_COMMAND} -E copy
          $<TARGET_FILE:onnxruntime_providers_cuda>
          $<TARGET_FILE:onnxruntime_providers_shared>
          $<TARGET_FILE_DIR:${build_output_target}>/onnxruntime/capi/
    )
endif()

if (onnxruntime_USE_CANN)
    add_custom_command(
      TARGET onnxruntime_pybind11_state POST_BUILD
      COMMAND ${CMAKE_COMMAND} -E copy
          $<TARGET_FILE:onnxruntime_providers_cann>
          $<TARGET_FILE:onnxruntime_providers_shared>
          $<TARGET_FILE_DIR:${build_output_target}>/onnxruntime/capi/
    )
endif()

if (onnxruntime_USE_ROCM)
    add_custom_command(
      TARGET onnxruntime_pybind11_state POST_BUILD
      COMMAND ${CMAKE_COMMAND} -E copy
          $<TARGET_FILE:onnxruntime_providers_rocm>
          $<TARGET_FILE:onnxruntime_providers_shared>
          $<TARGET_FILE_DIR:${build_output_target}>/onnxruntime/capi/
    )
endif()

if (onnxruntime_USE_TVM)
  file(GLOB onnxruntime_python_providers_tvm_srcs CONFIGURE_DEPENDS
    "${ONNXRUNTIME_ROOT}/python/providers/tvm/*.py"
  )
  add_custom_command(
    TARGET onnxruntime_pybind11_state POST_BUILD
    COMMAND ${CMAKE_COMMAND} -E make_directory $<TARGET_FILE_DIR:${build_output_target}>/onnxruntime/providers
    COMMAND ${CMAKE_COMMAND} -E make_directory $<TARGET_FILE_DIR:${build_output_target}>/onnxruntime/providers/tvm
    COMMAND ${CMAKE_COMMAND} -E copy
        ${onnxruntime_python_providers_tvm_srcs}
        $<TARGET_FILE_DIR:${build_output_target}>/onnxruntime/providers/tvm
    COMMAND ${CMAKE_COMMAND} -E copy
        $<TARGET_FILE:onnxruntime_providers_tvm>
        $<TARGET_FILE_DIR:${build_output_target}>/onnxruntime/capi/
  )

  add_custom_command(
    TARGET onnxruntime_pybind11_state POST_BUILD
      WORKING_DIRECTORY ${tvm_SOURCE_DIR}/python
      COMMAND ${Python_EXECUTABLE} setup.py bdist_wheel
    )

  add_custom_command(
    TARGET onnxruntime_pybind11_state POST_BUILD
    COMMAND ${Python_EXECUTABLE}
          $<TARGET_FILE_DIR:${build_output_target}>/onnxruntime/providers/tvm/extend_python_file.py
          --target_file $<TARGET_FILE_DIR:${build_output_target}>/onnxruntime/capi/_ld_preload.py
  )

endif()

if (onnxruntime_USE_DML)
  add_custom_command(
    TARGET onnxruntime_pybind11_state POST_BUILD
    COMMAND ${CMAKE_COMMAND} -E copy
        ${DML_PACKAGE_DIR}/bin/${onnxruntime_target_platform}-win/${DML_SHARED_LIB}
        $<TARGET_FILE_DIR:${build_output_target}>/onnxruntime/capi/
  )
endif()

if (onnxruntime_USE_NNAPI_BUILTIN)
  add_custom_command(
    TARGET onnxruntime_pybind11_state POST_BUILD
    COMMAND ${CMAKE_COMMAND} -E copy
        $<TARGET_FILE:onnxruntime_providers_nnapi>
        $<TARGET_FILE_DIR:${build_output_target}>/onnxruntime/capi/
  )
endif()

if (onnxruntime_USE_COREML)
  add_custom_command(
    TARGET onnxruntime_pybind11_state POST_BUILD
    COMMAND ${CMAKE_COMMAND} -E copy
        $<TARGET_FILE:onnxruntime_providers_coreml>
        $<TARGET_FILE_DIR:${build_output_target}>/onnxruntime/capi/
  )
endif()

endif()
if (onnxruntime_ENABLE_LANGUAGE_INTEROP_OPS)
  include(onnxruntime_language_interop_ops.cmake)
endif()<|MERGE_RESOLUTION|>--- conflicted
+++ resolved
@@ -211,11 +211,7 @@
     ${PROVIDERS_ACL}
     ${PROVIDERS_ARMNN}
     ${PROVIDERS_XNNPACK}
-<<<<<<< HEAD
-    ${PROVIDERS_QNN}
-=======
     ${PROVIDERS_AZURE}
->>>>>>> 8372c86e
     onnxruntime_optimizer
     onnxruntime_providers
     onnxruntime_util
